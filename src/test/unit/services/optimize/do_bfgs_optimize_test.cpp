--- conflicted
+++ resolved
@@ -1,10 +1,5 @@
 #include <gtest/gtest.h>
-<<<<<<< HEAD
-#include <stan/interface_callbacks/writer/noop_writer.hpp>
-#include <stan/interface_callbacks/interrupt/base_interrupt.hpp>
-=======
 #include <stan/interface_callbacks/writer/stream_writer.hpp>
->>>>>>> 3620522f
 #include <stan/services/optimize/do_bfgs_optimize.hpp>
 #include <stan/optimization/bfgs.hpp>
 #include <test/test-models/good/optimization/rosenbrock.hpp>
@@ -57,17 +52,6 @@
   unsigned int random_seed = 0;
   rng_t base_rng(random_seed);
 
-<<<<<<< HEAD
-  writer_t output;
-  writer_t info;
-  mock_interrupt interrupt;
-
-  return_code = stan::services::optimize::do_bfgs_optimize(model, bfgs, base_rng,
-                                                           lp, cont_vector, disc_vector,
-                                                           output, info,
-                                                           save_iterations, refresh,
-                                                           interrupt);
-=======
   mock_callback callback;
 
   stan::interface_callbacks::writer::stream_writer writer(out);
@@ -79,7 +63,6 @@
                                                            save_iterations, refresh,
                                                            callback);
   EXPECT_EQ("initial log joint probability = -4\nOptimization terminated normally: \n  Convergence detected: relative gradient magnitude is below tolerance\n", info_ss.str());
->>>>>>> 3620522f
   EXPECT_FLOAT_EQ(return_code, 0);
   EXPECT_EQ(33, interrupt.n());
 }
@@ -105,19 +88,6 @@
   unsigned int random_seed = 0;
   rng_t base_rng(random_seed);
 
-<<<<<<< HEAD
-  writer_t output;
-  writer_t info;
-  mock_interrupt interrupt;
-
-  return_code = stan::services::optimize::do_bfgs_optimize(model, lbfgs, base_rng,
-                                                           lp, cont_vector, disc_vector,
-                                                           output, info,
-                                                           save_iterations, refresh,
-                                                           interrupt);
-  EXPECT_FLOAT_EQ(return_code, 0);
-  EXPECT_EQ(35, interrupt.n());
-=======
   mock_callback callback;
 
   stan::interface_callbacks::writer::stream_writer writer(out);
@@ -131,5 +101,4 @@
   EXPECT_EQ("initial log joint probability = -4\nOptimization terminated normally: \n  Convergence detected: relative gradient magnitude is below tolerance\n", info_ss.str());
   EXPECT_FLOAT_EQ(return_code, 0);
   EXPECT_EQ(35, callback.n);
->>>>>>> 3620522f
 }