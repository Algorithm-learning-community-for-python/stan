--- conflicted
+++ resolved
@@ -133,7 +133,6 @@
               " ending in _log, _lpdf, _lpmf, _lcdf, or _lccdf.");
 }
 
-<<<<<<< HEAD
 TEST(parserFunctions, funsBad18) {
   test_throws("functions-bad18",
               "variable identifier (name) may not be reserved word");
@@ -156,9 +155,8 @@
 TEST(parserFunctions, funsBadODE) {
   test_throws("functions-bad22-ode",
               "must be data only, found expression containing a parameter varaible");
-=======
+}
 TEST(parserFunctions, badProbFunSuffix) {
   test_throws("bad_prob_fun_suffix",
               "Probability function must end in _lpdf or _lpmf");
->>>>>>> ad234fa5
 }