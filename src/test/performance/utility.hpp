--- conflicted
+++ resolved
@@ -334,15 +334,9 @@
           writer(model, base_rng, sample_writer, diagnostic_writer, info_writer, err_writer);
 
         interface_callbacks::var_context_factory::dump_factory var_context_factory;
-<<<<<<< HEAD
         if (!services::init::initialize_state<Model, rng_t,
-            interface_callbacks::writer::stream_writer,
             interface_callbacks::var_context_factory::dump_factory>
             (init, cont_params, model, base_rng, info_writer,
-=======
-        if (!services::init::initialize_state<interface_callbacks::var_context_factory::dump_factory>
-            (init, cont_params, model, base_rng, info,
->>>>>>> 1a871242
              var_context_factory))
           return stan::services::error_codes::SOFTWARE;
 
