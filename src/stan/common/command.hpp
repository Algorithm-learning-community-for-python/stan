--- conflicted
+++ resolved
@@ -85,14 +85,7 @@
 
       if (parser.help_printed())
         return err_code;
-<<<<<<< HEAD
-
-      parser.print(&std::cout);
-      std::cout << std::endl;
-
-=======
-      
->>>>>>> 73309790
+
       // Identification
       unsigned int id = dynamic_cast<stan::gm::int_argument*>(parser.arg("id"))->value();
 
