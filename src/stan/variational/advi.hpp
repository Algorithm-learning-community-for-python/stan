#ifndef STAN_VARIATIONAL_ADVI_HPP
#define STAN_VARIATIONAL_ADVI_HPP

#include <stan/math.hpp>
#include <stan/interface_callbacks/writer/base_writer.hpp>
#include <stan/interface_callbacks/writer/stream_writer.hpp>
#include <stan/io/dump.hpp>
#include <stan/model/util.hpp>
#include <stan/services/io/write_iteration.hpp>
#include <stan/services/error_codes.hpp>
#include <stan/services/variational/print_progress.hpp>
#include <stan/variational/families/normal_fullrank.hpp>
#include <stan/variational/families/normal_meanfield.hpp>
#include <boost/circular_buffer.hpp>
#include <boost/lexical_cast.hpp>
#include <algorithm>
#include <limits>
#include <numeric>
#include <ostream>
#include <vector>
#include <queue>
#include <string>
#include <boost/lexical_cast.hpp>

namespace stan {

  namespace variational {

    /**
     * Automatic Differentiation Variational Inference
     *
     * Runs "black box" variational inference by applying stochastic gradient
     * ascent in order to maximize the Evidence Lower Bound for a given model
     * and variational family.
     *
     * @tparam Model                 class of model
     * @tparam Q                     class of variational distribution
     * @tparam BaseRNG               class of random number generator
     * @param  m                     stan model
     * @param  cont_params           initialization of continuous parameters
     * @param  rng                   random number generator
     * @param  n_monte_carlo_grad    number of samples for gradient computation
     * @param  n_monte_carlo_elbo    number of samples for ELBO computation
     * @param  eval_elbo             evaluate ELBO at every "eval_elbo" iters
     * @param  n_posterior_samples   number of samples to draw from posterior
     */
    template <class Model, class Q, class BaseRNG>
    class advi {
    public:
      advi(Model& m,
           Eigen::VectorXd& cont_params,
           BaseRNG& rng,
           int n_monte_carlo_grad,
           int n_monte_carlo_elbo,
           int eval_elbo,
<<<<<<< HEAD
           int n_posterior_samples,
           bool subsample,
           std::ostream* print_stream,
           std::ostream* output_stream,
           std::ostream* diagnostic_stream) :
        model_(m),
        cont_params_(cont_params),
        rng_(rng),
        n_monte_carlo_grad_(n_monte_carlo_grad),
        n_monte_carlo_elbo_(n_monte_carlo_elbo),
        eval_elbo_(eval_elbo),
        n_posterior_samples_(n_posterior_samples),
        subsample_(subsample),
        print_stream_(print_stream),
        out_stream_(output_stream),
        diag_stream_(diagnostic_stream) {
=======
           int n_posterior_samples)
        : model_(m),
          cont_params_(cont_params),
          rng_(rng),
          n_monte_carlo_grad_(n_monte_carlo_grad),
          n_monte_carlo_elbo_(n_monte_carlo_elbo),
          eval_elbo_(eval_elbo),
          n_posterior_samples_(n_posterior_samples) {
>>>>>>> 5efcf140
        static const char* function = "stan::variational::advi";
        math::check_positive(function,
                             "Number of Monte Carlo samples for gradients",
                             n_monte_carlo_grad_);
        math::check_positive(function,
                             "Evaluate ELBO at every eval_elbo iteration",
                             eval_elbo_);
        math::check_positive(function,
                             "Number of posterior samples for output",
                             n_posterior_samples_);
        math::check_positive(function,
                             "Number of posterior samples for output",
                             n_posterior_samples_);
      }

      /**
       * Calculates the Evidence Lower BOund (ELBO) by sampling from
       * the variational distribution and then evaluating the log joint,
       * adjusted by the entropy term of the variational distribution.
       *
       * @param[in] variational variational approximation at which to evaluate
       * the ELBO.
       * @param message_writer writer for messages
       * @return the evidence lower bound.
       * @throw std::domain_error If, after n_monte_carlo_elbo_ number of draws
       * from the variational distribution all give non-finite log joint
       * evaluations. This means that the model is severly ill conditioned or
       * that the variational distribution has somehow collapsed.
       */
      double calc_ELBO(const Q& variational,
                       interface_callbacks::writer::base_writer& message_writer)
        const {
        static const char* function =
          "stan::variational::advi::calc_ELBO";

        double elbo = 0.0;
        int dim = variational.dimension();
        Eigen::VectorXd zeta(dim);

        int n_dropped_evaluations = 0;
        for (int i = 0; i < n_monte_carlo_elbo_;) {
          variational.sample(rng_, zeta);
          try {
            std::stringstream ss;
            double log_prob = model_.template log_prob<false, true>(zeta, &ss);
            if (ss.str().length() > 0)
              message_writer(ss.str());
            stan::math::check_finite(function, "log_prob", log_prob);
            elbo += log_prob;
            ++i;
          } catch (const std::domain_error& e) {
            ++n_dropped_evaluations;
            if (n_dropped_evaluations >= n_monte_carlo_elbo_) {
              const char* name = "The number of dropped evaluations";
              const char* msg1 = "has reached its maximum amount (";
              const char* msg2 = "). Your model may be either severely "
                "ill-conditioned or misspecified.";
              stan::math::domain_error(function, name, n_monte_carlo_elbo_,
                                       msg1, msg2);
            }
          }
        }
        elbo /= n_monte_carlo_elbo_;
        elbo += variational.entropy();
        return elbo;
      }

      /**
       * Calculates the "black box" gradient of the ELBO.
       *
       * @param[in] variational variational approximation at which to evaluate
       * the ELBO.
       * @param[out] elbo_grad gradient of ELBO with respect to variational
       * @param message_writer writer for messages
       * approximation.
       */
      void calc_ELBO_grad(const Q& variational, Q& elbo_grad,
                          interface_callbacks::writer::base_writer&
                          message_writer)
        const {
        static const char* function =
          "stan::variational::advi::calc_ELBO_grad";

        stan::math::check_size_match(function,
                                     "Dimension of elbo_grad",
                                     elbo_grad.dimension(),
                                     "Dimension of variational q",
                                     variational.dimension());
        stan::math::check_size_match(function,
                                     "Dimension of variational q",
                                     variational.dimension(),
                                     "Dimension of variables in model",
                                     cont_params_.size());

        variational.calc_grad(elbo_grad,
                              model_, cont_params_, n_monte_carlo_grad_, rng_,
                              message_writer);
      }

      /**
       * Heuristic grid search to adapt eta to the scale of the problem.
       *
       * @param[in] variational initial variational distribution.
       * @param adapt_iterations number of iterations to spend doing stochastic
       * gradient ascent at each proposed eta value.
       * @param message_writer writer for messages
       * @return adapted (tuned) value of eta via heuristic grid search
       * @throw std::domain_error If either (a) the initial ELBO cannot be
       * computed at the initial variational distribution, (b) all step-size
       * proposals in eta_sequence fail.
       */
      double adapt_eta(Q& variational,
                       int adapt_iterations,
                       interface_callbacks::writer::base_writer& message_writer)
        const {
        static const char* function = "stan::variational::advi::adapt_eta";

        stan::math::check_positive(function,
                                   "Number of adaptation iterations",
                                   adapt_iterations);

        message_writer("Begin eta adaptation.");

        // Sequence of eta values to try during adaptation
        const int eta_sequence_size = 5;
        double eta_sequence[eta_sequence_size] = {100, 10, 1, 0.1, 0.01};

        // Initialize ELBO tracking variables
        double elbo      = -std::numeric_limits<double>::max();
        double elbo_best = -std::numeric_limits<double>::max();
        double elbo_init;
        try {
          elbo_init = calc_ELBO(variational, message_writer);
        } catch (const std::domain_error& e) {
          const char* name = "Cannot compute ELBO using the initial "
            "variational distribution.";
          const char* msg1 = "Your model may be either "
            "severely ill-conditioned or misspecified.";
          stan::math::domain_error(function, name, "", msg1);
        }

        // Variational family to store gradients
        Q elbo_grad = Q(model_.num_params_r());

        // Adaptive step-size sequence
        Q history_grad_squared = Q(model_.num_params_r());
        double tau = 1.0;
        double pre_factor  = 0.9;
        double post_factor = 0.1;

        double eta_best = 0.0;
        double eta;
        double eta_scaled;

        bool do_more_tuning = true;
        int eta_sequence_index = 0;
        while (do_more_tuning) {
          // Try next eta
          eta = eta_sequence[eta_sequence_index];

          int print_progress_m;
          for (int iter_tune = 1; iter_tune <= adapt_iterations; ++iter_tune) {
            print_progress_m = eta_sequence_index
              * adapt_iterations + iter_tune;
            services::variational
              ::print_progress(print_progress_m, 0,
                               adapt_iterations * eta_sequence_size,
                               adapt_iterations, true, "", "", message_writer);

            // (ROBUST) Compute gradient of ELBO. It's OK if it diverges.
            // We'll try a smaller eta.
            try {
              calc_ELBO_grad(variational, elbo_grad, message_writer);
            } catch (const std::domain_error& e) {
              elbo_grad.set_to_zero();
            }

            // Update step-size
            if (iter_tune == 1) {
              history_grad_squared += elbo_grad.square();
            } else {
              history_grad_squared = pre_factor * history_grad_squared
                + post_factor * elbo_grad.square();
            }
            eta_scaled = eta / sqrt(static_cast<double>(iter_tune));
            // Stochastic gradient update
            variational += eta_scaled * elbo_grad
              / (tau + history_grad_squared.sqrt());
          }

          // (ROBUST) Compute ELBO. It's OK if it has diverged.
          try {
            elbo = calc_ELBO(variational, message_writer);
          } catch (const std::domain_error& e) {
            elbo = -std::numeric_limits<double>::max();
          }

          // Check if:
          // (1) ELBO at current eta is worse than the best ELBO
          // (2) the best ELBO hasn't gotten worse than the initial ELBO
          if (elbo < elbo_best && elbo_best > elbo_init) {
            std::stringstream ss;
            ss << "Success!"
               << " Found best value [eta = " << eta_best
               << "]";
            if (eta_sequence_index < eta_sequence_size - 1)
              ss << (" earlier than expected.");
            else
              ss << ".";
            message_writer(ss.str());
            message_writer();
            do_more_tuning = false;
          } else {
            if (eta_sequence_index < eta_sequence_size - 1) {
              // Reset
              elbo_best = elbo;
              eta_best = eta;
            } else {
              // No more eta values to try, so use current eta if it
              // didn't diverge or fail if it did diverge
              if (elbo > elbo_init) {
                std::stringstream ss;
                ss << "Success!"
                   << " Found best value [eta = " << eta_best
                   << "].";
                message_writer(ss.str());
                message_writer();
                eta_best = eta;
                do_more_tuning = false;
              } else {
                const char* name = "All proposed step-sizes";
                const char* msg1 = "failed. Your model may be either "
                  "severely ill-conditioned or misspecified.";
                stan::math::domain_error(function, name, "", msg1);
              }
            }
            // Reset
            history_grad_squared.set_to_zero();
          }
          ++eta_sequence_index;
          variational = Q(cont_params_);
        }
        return eta_best;
      }

      /**
       * Runs stochastic gradient ascent with an adaptive stepsize sequence.
       *
       * @param[in,out] variational initia variational distribution
       * @param eta stepsize scaling parameter
       * @param tol_rel_obj relative tolerance parameter for convergence
       * @param max_iterations max number of iterations to run algorithm
       * @param message_writer writer for mesasges
       * @param diagnostic_writer writer for diagnostic information
       * @throw std::domain_error If the ELBO or its gradient is ever
       * non-finite, at any iteration
       */
      void stochastic_gradient_ascent(Q& variational,
                                      double eta,
                                      double tol_rel_obj,
                                      int max_iterations,
                    interface_callbacks::writer::base_writer& message_writer,
                    interface_callbacks::writer::base_writer& diagnostic_writer)
        const {
        static const char* function =
          "stan::variational::advi::stochastic_gradient_ascent";

        stan::math::check_positive(function, "Eta stepsize", eta);
        stan::math::check_positive(function,
                                   "Relative objective function tolerance",
                                   tol_rel_obj);
        stan::math::check_positive(function,
                                   "Maximum iterations",
                                   max_iterations);

        // Gradient parameters
        Q elbo_grad = Q(model_.num_params_r());

        // Stepsize sequence parameters
        Q history_grad_squared = Q(model_.num_params_r());
        double tau = 1.0;
        double pre_factor  = 0.9;
        double post_factor = 0.1;
        double eta_scaled;

        // Initialize ELBO and convergence tracking variables
        double elbo(0.0);
        double elbo_best      = -std::numeric_limits<double>::max();
        double elbo_prev      = -std::numeric_limits<double>::max();
        double delta_elbo     = std::numeric_limits<double>::max();
        double delta_elbo_ave = std::numeric_limits<double>::max();
        double delta_elbo_med = std::numeric_limits<double>::max();

        // Heuristic to estimate how far to look back in rolling window
        int cb_size
          = static_cast<int>(std::max(0.1 * max_iterations / eval_elbo_,
                                      2.0));
        boost::circular_buffer<double> elbo_diff(cb_size);

        message_writer("Begin stochastic gradient ascent.");
        message_writer("  iter"
                       "       ELBO"
                       "   delta_ELBO_mean"
                       "   delta_ELBO_med"
                       "   notes ");

        // Timing variables
        clock_t start = clock();
        clock_t end;
        double delta_t;

        // INTERMEDIATE SAMPLING OUTPUT
        int num_intermediate_samples = 1;
        std::fstream* intermediate_stream = 0;
        std::string intermediate_basename = "intermediate_variational_samples_";
        std::string intermediate_extension = ".csv";
        std::string intermediate_filename;
        std::vector<double> cont_vector(cont_params_.size());
        std::vector<int> disc_vector;

        // Main loop
        bool do_more_iterations = true;
        for (int iter_counter = 1; do_more_iterations; ++iter_counter) {
<<<<<<< HEAD

          // SVI
          if (subsample_) {
            model_.update_minibatch();
          }

          // Compute gradient of ELBO
          calc_ELBO_grad(variational, elbo_grad);
=======
          // Compute gradient using Monte Carlo integration
          calc_ELBO_grad(variational, elbo_grad, message_writer);
>>>>>>> 5efcf140

          // Update step-size
          if (iter_counter == 1) {
            history_grad_squared += elbo_grad.square();
          } else {
            history_grad_squared = pre_factor * history_grad_squared
              + post_factor * elbo_grad.square();
          }
          eta_scaled = eta / sqrt(static_cast<double>(iter_counter));

          // Stochastic gradient update
          variational += eta_scaled * elbo_grad
            / (tau + history_grad_squared.sqrt());

          // Check for convergence every "eval_elbo_"th iteration
          if (iter_counter % eval_elbo_ == 0) {
            elbo_prev = elbo;
            elbo = calc_ELBO(variational, message_writer);
            if (elbo > elbo_best)
              elbo_best = elbo;
            delta_elbo = rel_difference(elbo, elbo_prev);
            elbo_diff.push_back(delta_elbo);
            delta_elbo_ave = std::accumulate(elbo_diff.begin(),
                                             elbo_diff.end(), 0.0)
              / static_cast<double>(elbo_diff.size());
            delta_elbo_med = circ_buff_median(elbo_diff);
<<<<<<< HEAD

            if (print_stream_) {
              *print_stream_
                        << "  "
                        << std::setw(4) << iter_counter
                        << "  "
                        << std::right << std::setw(9) << std::setprecision(1)
                        << elbo
                        << "  "
                        << std::setw(16) << std::fixed << std::setprecision(3)
                        << delta_elbo_ave
                        << "  "
                        << std::setw(15) << std::fixed << std::setprecision(3)
                        << delta_elbo_med;
            }

            if (diag_stream_) {
              end = clock();
              delta_t = static_cast<double>(end - start) / CLOCKS_PER_SEC;

              print_vector.clear();
              print_vector.push_back(delta_t);
              print_vector.push_back(elbo);
              services::io::write_iteration_csv(*diag_stream_,
                                                iter_counter, print_vector);

              // INTERMEDIATE BUSINESS
              intermediate_filename = intermediate_basename
                + boost::lexical_cast<std::string>(iter_counter)
                + intermediate_extension;
              intermediate_stream = new std::fstream(intermediate_filename.c_str(),
                                                     std::fstream::out);

              for (int n = 0; n < num_intermediate_samples; ++n) {
                // cont_params_ = draw_posterior_sample(musigmatilde);
                variational.sample(rng_, cont_params_);
                for (int i = 0; i < cont_params_.size(); ++i)
                  cont_vector.at(i) = cont_params_(i);

                services::io::write_iteration(*intermediate_stream, model_, rng_,
                              0.0, cont_vector, disc_vector, print_stream_);
              }

              intermediate_stream->close();
              delete intermediate_stream;

            }
=======
            std::stringstream ss;
            ss << "  "
               << std::setw(4) << iter_counter
               << "  "
               << std::right << std::setw(9) << std::setprecision(1)
               << elbo
               << "  "
               << std::setw(16) << std::fixed << std::setprecision(3)
               << delta_elbo_ave
               << "  "
               << std::setw(15) << std::fixed << std::setprecision(3)
               << delta_elbo_med;

            end = clock();
            delta_t = static_cast<double>(end - start) / CLOCKS_PER_SEC;

            std::vector<double> print_vector;
            print_vector.clear();
            print_vector.push_back(iter_counter);
            print_vector.push_back(delta_t);
            print_vector.push_back(elbo);
            diagnostic_writer(print_vector);
>>>>>>> 5efcf140

            if (delta_elbo_ave < tol_rel_obj) {
              ss << "   MEAN ELBO CONVERGED";
              do_more_iterations = false;
            }

            if (delta_elbo_med < tol_rel_obj) {
              ss << "   MEDIAN ELBO CONVERGED";
              do_more_iterations = false;
            }

            if (iter_counter > 10 * eval_elbo_) {
              if (delta_elbo_med > 0.5 || delta_elbo_ave > 0.5) {
                ss << "   MAY BE DIVERGING... INSPECT ELBO";
              }
            }

            message_writer(ss.str());

            if (do_more_iterations == false &&
                rel_difference(elbo, elbo_best) > 0.05) {
              message_writer("Informational Message: The ELBO at a previous "
                             "iteration is larger than the ELBO upon "
                             "convergence!");
              message_writer("This variational approximation may not "
                             "have converged to a good optimum.");
            }
          }

          if (iter_counter == max_iterations) {
            message_writer("Informational Message: The maximum number of "
                           "iterations is reached! The algorithm may not have "
                           "converged.");
            message_writer("This variational approximation is not "
                           "guaranteed to be meaningful.");
            do_more_iterations = false;
          }
        }
      }

      /**
       * Runs ADVI and writes to output.
       *
       * @param  eta              eta parameter of stepsize sequence
       * @param  adapt_engaged    boolean flag for eta adaptation
       * @param  adapt_iterations number of iterations for eta adaptation
       * @param  tol_rel_obj      relative tolerance parameter for convergence
       * @param  max_iterations   max number of iterations to run algorithm
       * @param  message_writer   writer for messages
       * @param  parameter_writer   writer for parameters (typically to file)
       * @param  diagnostic_writer writer for diagnostic information
       */
      int run(double eta, bool adapt_engaged, int adapt_iterations,
              double tol_rel_obj, int max_iterations,
              interface_callbacks::writer::base_writer& message_writer,
              interface_callbacks::writer::base_writer& parameter_writer,
              interface_callbacks::writer::base_writer& diagnostic_writer)
        const {
        diagnostic_writer("iter,time_in_seconds,ELBO");

        // Initialize variational approximation
        Q variational = Q(cont_params_);

        if (adapt_engaged) {
<<<<<<< HEAD
          eta = adapt_eta(variational, adapt_iterations);
          if (out_stream_) {
            *out_stream_ << "# Stepsize adaptation complete." << std::endl
                         << "# eta = " << eta << std::endl;
          }
        } 
=======
          eta = adapt_eta(variational, adapt_iterations, message_writer);
          parameter_writer("Stepsize adaptation complete.");
          std::stringstream ss;
          ss << "eta = " << eta;
          parameter_writer(ss.str());
        }
>>>>>>> 5efcf140

        stochastic_gradient_ascent(variational, eta,
                                   tol_rel_obj, max_iterations,
                                   message_writer, diagnostic_writer);

        // Write mean of posterior approximation on first output line
        cont_params_ = variational.mean();
        std::vector<double> cont_vector(cont_params_.size());
        for (int i = 0; i < cont_params_.size(); ++i)
          cont_vector.at(i) = cont_params_(i);
        std::vector<int> disc_vector;

        services::io::write_iteration(model_, rng_,
                                      0, cont_vector, disc_vector,
                                      message_writer,
                                      parameter_writer);
        // Draw more samples from posterior and write on subsequent lines
        message_writer();
        std::stringstream ss;
        ss << "Drawing "
           << n_posterior_samples_
           << " samples from the approximate posterior... ";

        for (int n = 0; n < n_posterior_samples_; ++n) {
          variational.sample(rng_, cont_params_);
          for (int i = 0; i < cont_params_.size(); ++i) {
            cont_vector.at(i) = cont_params_(i);
          }
          services::io::write_iteration(model_, rng_,
                                        0, cont_vector, disc_vector,
                                        message_writer,
                                        parameter_writer);
        }
        ss << "COMPLETED.";
        message_writer(ss.str());

        return stan::services::error_codes::OK;
      }

      // TODO(akucukelbir): move these things to stan math and test there

      /**
       * Compute the median of a circular buffer.
       *
       * @param  cb circular buffer with some number of values in it.
       * @return    median of values in circular buffer.
       */
      double circ_buff_median(const boost::circular_buffer<double>& cb) const {
        // FIXME: naive implementation; creates a copy as a vector
        std::vector<double> v;
        for (boost::circular_buffer<double>::const_iterator i = cb.begin();
             i != cb.end(); ++i) {
          v.push_back(*i);
        }

        size_t n = v.size() / 2;
        std::nth_element(v.begin(), v.begin()+n, v.end());
        return v[n];
      }

      /**
       * Compute the relative difference between two double values.
       *
       * @param  prev previous value
       * @param  curr current value
       * @return      absolutely value of relative difference
       */
      double rel_difference(double prev, double curr) const {
        return std::fabs((curr - prev) / prev);
      }

    protected:
      Model& model_;
      Eigen::VectorXd& cont_params_;
      BaseRNG& rng_;
      int n_monte_carlo_grad_;
      int n_monte_carlo_elbo_;
      int eval_elbo_;
      int n_posterior_samples_;
<<<<<<< HEAD
      bool subsample_;
      std::ostream* print_stream_;
      std::ostream* out_stream_;
      std::ostream* diag_stream_;
=======
>>>>>>> 5efcf140
    };
  }  // variational
}  // stan

#endif<|MERGE_RESOLUTION|>--- conflicted
+++ resolved
@@ -53,33 +53,16 @@
            int n_monte_carlo_grad,
            int n_monte_carlo_elbo,
            int eval_elbo,
-<<<<<<< HEAD
            int n_posterior_samples,
-           bool subsample,
-           std::ostream* print_stream,
-           std::ostream* output_stream,
-           std::ostream* diagnostic_stream) :
-        model_(m),
-        cont_params_(cont_params),
-        rng_(rng),
-        n_monte_carlo_grad_(n_monte_carlo_grad),
-        n_monte_carlo_elbo_(n_monte_carlo_elbo),
-        eval_elbo_(eval_elbo),
-        n_posterior_samples_(n_posterior_samples),
-        subsample_(subsample),
-        print_stream_(print_stream),
-        out_stream_(output_stream),
-        diag_stream_(diagnostic_stream) {
-=======
-           int n_posterior_samples)
+           bool subsample)
         : model_(m),
           cont_params_(cont_params),
           rng_(rng),
           n_monte_carlo_grad_(n_monte_carlo_grad),
           n_monte_carlo_elbo_(n_monte_carlo_elbo),
           eval_elbo_(eval_elbo),
-          n_posterior_samples_(n_posterior_samples) {
->>>>>>> 5efcf140
+          n_posterior_samples_(n_posterior_samples),
+          subsample_(subsample) {
         static const char* function = "stan::variational::advi";
         math::check_positive(function,
                              "Number of Monte Carlo samples for gradients",
@@ -403,7 +386,6 @@
         // Main loop
         bool do_more_iterations = true;
         for (int iter_counter = 1; do_more_iterations; ++iter_counter) {
-<<<<<<< HEAD
 
           // SVI
           if (subsample_) {
@@ -411,11 +393,7 @@
           }
 
           // Compute gradient of ELBO
-          calc_ELBO_grad(variational, elbo_grad);
-=======
-          // Compute gradient using Monte Carlo integration
           calc_ELBO_grad(variational, elbo_grad, message_writer);
->>>>>>> 5efcf140
 
           // Update step-size
           if (iter_counter == 1) {
@@ -442,55 +420,7 @@
                                              elbo_diff.end(), 0.0)
               / static_cast<double>(elbo_diff.size());
             delta_elbo_med = circ_buff_median(elbo_diff);
-<<<<<<< HEAD
-
-            if (print_stream_) {
-              *print_stream_
-                        << "  "
-                        << std::setw(4) << iter_counter
-                        << "  "
-                        << std::right << std::setw(9) << std::setprecision(1)
-                        << elbo
-                        << "  "
-                        << std::setw(16) << std::fixed << std::setprecision(3)
-                        << delta_elbo_ave
-                        << "  "
-                        << std::setw(15) << std::fixed << std::setprecision(3)
-                        << delta_elbo_med;
-            }
-
-            if (diag_stream_) {
-              end = clock();
-              delta_t = static_cast<double>(end - start) / CLOCKS_PER_SEC;
-
-              print_vector.clear();
-              print_vector.push_back(delta_t);
-              print_vector.push_back(elbo);
-              services::io::write_iteration_csv(*diag_stream_,
-                                                iter_counter, print_vector);
-
-              // INTERMEDIATE BUSINESS
-              intermediate_filename = intermediate_basename
-                + boost::lexical_cast<std::string>(iter_counter)
-                + intermediate_extension;
-              intermediate_stream = new std::fstream(intermediate_filename.c_str(),
-                                                     std::fstream::out);
-
-              for (int n = 0; n < num_intermediate_samples; ++n) {
-                // cont_params_ = draw_posterior_sample(musigmatilde);
-                variational.sample(rng_, cont_params_);
-                for (int i = 0; i < cont_params_.size(); ++i)
-                  cont_vector.at(i) = cont_params_(i);
-
-                services::io::write_iteration(*intermediate_stream, model_, rng_,
-                              0.0, cont_vector, disc_vector, print_stream_);
-              }
-
-              intermediate_stream->close();
-              delete intermediate_stream;
-
-            }
-=======
+
             std::stringstream ss;
             ss << "  "
                << std::setw(4) << iter_counter
@@ -513,7 +443,28 @@
             print_vector.push_back(delta_t);
             print_vector.push_back(elbo);
             diagnostic_writer(print_vector);
->>>>>>> 5efcf140
+
+              // INTERMEDIATE BUSINESS
+              intermediate_filename = intermediate_basename
+                + boost::lexical_cast<std::string>(iter_counter)
+                + intermediate_extension;
+              intermediate_stream = new std::fstream(intermediate_filename.c_str(),
+                                                     std::fstream::out);
+
+
+              for (int n = 0; n < num_intermediate_samples; ++n) {
+                // cont_params_ = draw_posterior_sample(musigmatilde);
+                variational.sample(rng_, cont_params_);
+                for (int i = 0; i < cont_params_.size(); ++i)
+                  cont_vector.at(i) = cont_params_(i);
+
+                services::io::write_iteration(*intermediate_stream, model_, rng_,
+                              0.0, cont_vector, disc_vector, print_stream_);
+              }
+
+              intermediate_stream->close();
+              delete intermediate_stream;
+
 
             if (delta_elbo_ave < tol_rel_obj) {
               ss << "   MEAN ELBO CONVERGED";
@@ -578,21 +529,12 @@
         Q variational = Q(cont_params_);
 
         if (adapt_engaged) {
-<<<<<<< HEAD
-          eta = adapt_eta(variational, adapt_iterations);
-          if (out_stream_) {
-            *out_stream_ << "# Stepsize adaptation complete." << std::endl
-                         << "# eta = " << eta << std::endl;
-          }
-        } 
-=======
           eta = adapt_eta(variational, adapt_iterations, message_writer);
           parameter_writer("Stepsize adaptation complete.");
           std::stringstream ss;
           ss << "eta = " << eta;
           parameter_writer(ss.str());
-        }
->>>>>>> 5efcf140
+        } 
 
         stochastic_gradient_ascent(variational, eta,
                                    tol_rel_obj, max_iterations,
@@ -672,13 +614,7 @@
       int n_monte_carlo_elbo_;
       int eval_elbo_;
       int n_posterior_samples_;
-<<<<<<< HEAD
       bool subsample_;
-      std::ostream* print_stream_;
-      std::ostream* out_stream_;
-      std::ostream* diag_stream_;
-=======
->>>>>>> 5efcf140
     };
   }  // variational
 }  // stan
