#ifndef STAN__ERROR_HANDLING__MATRIX__CHECK_POS_DEFINITE_HPP
#define STAN__ERROR_HANDLING__MATRIX__CHECK_POS_DEFINITE_HPP

#include <sstream>
#include <stan/error_handling/domain_error.hpp>
#include <stan/error_handling/matrix/check_symmetric.hpp>
#include <stan/error_handling/matrix/constraint_tolerance.hpp>
#include <stan/error_handling/scalar/check_not_nan.hpp>
#include <stan/error_handling/scalar/check_positive_size.hpp>
#include <stan/math/matrix/Eigen.hpp>

namespace stan {

  namespace math {

    /**
     * Return <code>true</code> if the specified square, symmetric
     * matrix is positive definite.
     *
     * @tparam T_y Type of scalar of the matrix
     *
     * @param function Function name (for error messages)
     * @param name Variable name (for error messages)
     * @param y Matrix to test
     * 
     * @return <code>true</code> if the matrix is positive definite
     * @throw <code>std::invalid_argument</code> if the matrix is not square
     *   or if the matrix has 0 size.
     * @throw <code>std::domain_error</code> if the matrix is not symmetric,
     *   if it is not positive definite, or if any element is <code>NaN</code>.
     */
    template <typename T_y>
<<<<<<< HEAD
    inline bool 
    check_pos_definite(const std::string& function,
                       const std::string& name,
                       const Eigen::Matrix<T_y,Eigen::Dynamic,Eigen::Dynamic>& y) {
      check_symmetric(function, name, y);
      check_positive_size(function, name, "rows", y.rows());

      if (y.rows() == 1 && !(y(0,0) > CONSTRAINT_TOLERANCE))
        domain_error(function, name, y, "is not positive definite: ");
=======
    inline bool check_pos_definite(const char* function,
                                   const char* name,
                                   const Eigen::Matrix<T_y,Eigen::Dynamic,Eigen::Dynamic>& y) {
      if (y.rows() == 1 && !(y(0,0) > CONSTRAINT_TOLERANCE)) {
        std::ostringstream msg;
        msg << "is not positive definite. " 
                << name << "(0,0) is ";
        std::string msg_str(msg.str());
        dom_err(function, name, y(0,0), 
                msg_str.c_str());
      }
      for (int i = 0; i < y.size(); ++i)
        check_not_nan(function, name, y(i));
>>>>>>> 0b7a10fd

      using Eigen::LDLT;
      using Eigen::Matrix;
      using Eigen::Dynamic;
      LDLT<Matrix<T_y,Dynamic,Dynamic> > cholesky = y.ldlt();
      if (cholesky.info() != Eigen::Success
          || !cholesky.isPositive()
<<<<<<< HEAD
          || (cholesky.vectorD().array() <= CONSTRAINT_TOLERANCE).any())
        domain_error(function, name, y, "is not positive definite:\n");
      check_not_nan(function, name, y);
=======
          || (cholesky.vectorD().array() <= CONSTRAINT_TOLERANCE).any()) {
        std::ostringstream msg;
        msg << "is not positive definite. " 
                << name << "(0,0) is ";
        std::string msg_str(msg.str());
        dom_err(function, name, y(0,0),
                msg_str.c_str());
      }
>>>>>>> 0b7a10fd
      return true;
    }

  }
}
#endif<|MERGE_RESOLUTION|>--- conflicted
+++ resolved
@@ -30,31 +30,15 @@
      *   if it is not positive definite, or if any element is <code>NaN</code>.
      */
     template <typename T_y>
-<<<<<<< HEAD
     inline bool 
-    check_pos_definite(const std::string& function,
-                       const std::string& name,
+    check_pos_definite(const char* function,
+                       const char* name,
                        const Eigen::Matrix<T_y,Eigen::Dynamic,Eigen::Dynamic>& y) {
       check_symmetric(function, name, y);
       check_positive_size(function, name, "rows", y.rows());
 
       if (y.rows() == 1 && !(y(0,0) > CONSTRAINT_TOLERANCE))
         domain_error(function, name, y, "is not positive definite: ");
-=======
-    inline bool check_pos_definite(const char* function,
-                                   const char* name,
-                                   const Eigen::Matrix<T_y,Eigen::Dynamic,Eigen::Dynamic>& y) {
-      if (y.rows() == 1 && !(y(0,0) > CONSTRAINT_TOLERANCE)) {
-        std::ostringstream msg;
-        msg << "is not positive definite. " 
-                << name << "(0,0) is ";
-        std::string msg_str(msg.str());
-        dom_err(function, name, y(0,0), 
-                msg_str.c_str());
-      }
-      for (int i = 0; i < y.size(); ++i)
-        check_not_nan(function, name, y(i));
->>>>>>> 0b7a10fd
 
       using Eigen::LDLT;
       using Eigen::Matrix;
@@ -62,20 +46,9 @@
       LDLT<Matrix<T_y,Dynamic,Dynamic> > cholesky = y.ldlt();
       if (cholesky.info() != Eigen::Success
           || !cholesky.isPositive()
-<<<<<<< HEAD
           || (cholesky.vectorD().array() <= CONSTRAINT_TOLERANCE).any())
         domain_error(function, name, y, "is not positive definite:\n");
       check_not_nan(function, name, y);
-=======
-          || (cholesky.vectorD().array() <= CONSTRAINT_TOLERANCE).any()) {
-        std::ostringstream msg;
-        msg << "is not positive definite. " 
-                << name << "(0,0) is ";
-        std::string msg_str(msg.str());
-        dom_err(function, name, y(0,0),
-                msg_str.c_str());
-      }
->>>>>>> 0b7a10fd
       return true;
     }
 
