#ifndef STAN__PROB__DISTRIBUTIONS__UNIVARIATE__CONTINUOUS__EXP__MOD__NORMAL__HPP
#define STAN__PROB__DISTRIBUTIONS__UNIVARIATE__CONTINUOUS__EXP__MOD__NORMAL__HPP

#include <boost/random/normal_distribution.hpp>
#include <boost/math/special_functions/fpclassify.hpp>
#include <boost/random/variate_generator.hpp>
#include <stan/agrad/partials_vari.hpp>
#include <stan/error_handling/scalar/check_consistent_sizes.hpp>
#include <stan/error_handling/scalar/check_finite.hpp>
#include <stan/error_handling/scalar/check_not_nan.hpp>
#include <stan/error_handling/scalar/check_positive_finite.hpp>
#include <stan/math/constants.hpp>
#include <stan/meta/traits.hpp>
#include <stan/prob/constants.hpp>
#include <stan/prob/distributions/univariate/continuous/normal.hpp>
#include <stan/prob/distributions/univariate/continuous/exponential.hpp>
#include <stan/prob/traits.hpp>
#include <stan/math/functions/value_of.hpp>

namespace stan {

  namespace prob {

    template <bool propto, 
              typename T_y, typename T_loc, typename T_scale,
              typename T_inv_scale>
    typename return_type<T_y,T_loc,T_scale, T_inv_scale>::type
    exp_mod_normal_log(const T_y& y, const T_loc& mu, const T_scale& sigma, 
                       const T_inv_scale& lambda) {
<<<<<<< HEAD
      static const char* function = "stan::prob::exp_mod_normal_log(%1%)";
      typedef typename stan::partials_return_type<T_y,T_loc,T_scale,
                                                  T_inv_scale>::type 
        T_partials_return;
=======
      static const std::string function("stan::prob::exp_mod_normal_log");
>>>>>>> 616f9a5d

      using stan::is_constant_struct;
      using stan::error_handling::check_positive_finite;
      using stan::error_handling::check_finite;
      using stan::error_handling::check_not_nan;
      using stan::error_handling::check_consistent_sizes;
      using stan::math::value_of;
      using stan::prob::include_summand;

      // check if any vectors are zero length
      if (!(stan::length(y) 
            && stan::length(mu) 
            && stan::length(sigma)
            && stan::length(lambda)))
        return 0.0;

      // set up return value accumulator
      T_partials_return logp(0.0);

      // validate args (here done over var, which should be OK)
      check_not_nan(function, "Random variable", y);
      check_finite(function, "Location parameter", mu);
      check_positive_finite(function, "Inv_scale parameter", lambda);
      check_positive_finite(function, "Scale parameter", sigma);
      check_consistent_sizes(function,
                             "Random variable", y,
                             "Location parameter", mu,
                             "Scale parameter", sigma,
                             "Inv_scale paramter", lambda);

      // check if no variables are involved and prop-to
      if (!include_summand<propto,T_y,T_loc,T_scale,T_inv_scale>::value)
        return 0.0;
      
      using boost::math::erfc;
      using std::sqrt;

      // set up template expressions wrapping scalars into vector views
      agrad::OperandsAndPartials<T_y, T_loc, T_scale, T_inv_scale> 
        operands_and_partials(y, mu, sigma,lambda);

      VectorView<const T_y> y_vec(y);
      VectorView<const T_loc> mu_vec(mu);
      VectorView<const T_scale> sigma_vec(sigma);
      VectorView<const T_inv_scale> lambda_vec(lambda);
      size_t N = max_size(y, mu, sigma, lambda);

      for (size_t n = 0; n < N; n++) {
        //pull out values of arguments
        const T_partials_return y_dbl = value_of(y_vec[n]);
        const T_partials_return mu_dbl = value_of(mu_vec[n]);
        const T_partials_return sigma_dbl = value_of(sigma_vec[n]);
        const T_partials_return lambda_dbl = value_of(lambda_vec[n]);

        const T_partials_return pi_dbl = boost::math::constants::pi<double>();

        // log probability
        if (include_summand<propto>::value)
          logp -= log(2.0);
        if (include_summand<propto, T_inv_scale>::value)
          logp += log(lambda_dbl);
        if (include_summand<propto,T_y,T_loc,T_scale,T_inv_scale>::value)
          logp += lambda_dbl
            * (mu_dbl + 0.5 * lambda_dbl * sigma_dbl * sigma_dbl - y_dbl) 
            + log(erfc((mu_dbl + lambda_dbl * sigma_dbl 
                                     * sigma_dbl - y_dbl) 
                                    / (sqrt(2.0) * sigma_dbl)));

        // gradients
        const T_partials_return deriv_logerfc 
          = -2.0 / sqrt(pi_dbl) 
          * exp(-(mu_dbl + lambda_dbl * sigma_dbl * sigma_dbl - y_dbl) 
                / (std::sqrt(2.0) * sigma_dbl) 
                * (mu_dbl + lambda_dbl * sigma_dbl * sigma_dbl - y_dbl) 
                / (sigma_dbl * std::sqrt(2.0))) 
          / erfc((mu_dbl + lambda_dbl * sigma_dbl * sigma_dbl 
                               - y_dbl) / (sigma_dbl * std::sqrt(2.0)));

        if (!is_constant_struct<T_y>::value)
          operands_and_partials.d_x1[n] 
            += -lambda_dbl 
            + deriv_logerfc * -1.0 / (sigma_dbl * std::sqrt(2.0));
        if (!is_constant_struct<T_loc>::value)
          operands_and_partials.d_x2[n] 
            += lambda_dbl 
            + deriv_logerfc / (sigma_dbl * std::sqrt(2.0));
        if (!is_constant_struct<T_scale>::value)
          operands_and_partials.d_x3[n] 
            += sigma_dbl * lambda_dbl * lambda_dbl 
            + deriv_logerfc 
            * (-mu_dbl / (sigma_dbl * sigma_dbl * std::sqrt(2.0)) 
               + lambda_dbl / std::sqrt(2.0) 
               + y_dbl / (sigma_dbl * sigma_dbl * std::sqrt(2.0)));
        if (!is_constant_struct<T_inv_scale>::value)
          operands_and_partials.d_x4[n]
            += 1 / lambda_dbl + lambda_dbl * sigma_dbl * sigma_dbl 
            + mu_dbl - y_dbl + deriv_logerfc * sigma_dbl / std::sqrt(2.0);
      }
      return operands_and_partials.to_var(logp,y,mu,sigma,lambda);
    }

    template <typename T_y, typename T_loc, typename T_scale, 
              typename T_inv_scale>
    inline
    typename return_type<T_y,T_loc,T_scale, T_inv_scale>::type
    exp_mod_normal_log(const T_y& y, const T_loc& mu, const T_scale& sigma, 
                       const T_inv_scale& lambda) {
      return exp_mod_normal_log<false>(y,mu,sigma,lambda);
    }

    template <typename T_y, typename T_loc, typename T_scale, 
              typename T_inv_scale>
    typename return_type<T_y,T_loc,T_scale,T_inv_scale>::type
    exp_mod_normal_cdf(const T_y& y, const T_loc& mu, const T_scale& sigma, 
                       const T_inv_scale& lambda) {
<<<<<<< HEAD
      static const char* function = "stan::prob::exp_mod_normal_cdf(%1%)";
      typedef typename stan::partials_return_type<T_y,T_loc,T_scale,
                                                  T_inv_scale>::type 
        T_partials_return;
=======
      static const std::string function("stan::prob::exp_mod_normal_cdf");
>>>>>>> 616f9a5d

      using stan::error_handling::check_positive_finite;
      using stan::error_handling::check_finite;
      using stan::error_handling::check_not_nan;
      using stan::error_handling::check_consistent_sizes;
      using stan::math::value_of;

      T_partials_return cdf(1.0);
      //check if any vectors are zero length
      if (!(stan::length(y) 
            && stan::length(mu) 
            && stan::length(sigma)
            && stan::length(lambda)))
        return cdf;

      check_not_nan(function, "Random variable", y);
      check_finite(function, "Location parameter", mu);
      check_not_nan(function, "Scale parameter", sigma);
      check_positive_finite(function, "Scale parameter", sigma);
      check_positive_finite(function, "Inv_scale parameter", lambda);
      check_not_nan(function, "Inv_scale parameter", lambda);
      check_consistent_sizes(function,
                             "Random variable", y,
                             "Location parameter", mu,
                             "Scale parameter", sigma,
                             "Inv_scale paramter", lambda);

      agrad::OperandsAndPartials<T_y, T_loc, T_scale, T_inv_scale> 
        operands_and_partials(y, mu, sigma,lambda);

      using stan::math::SQRT_2;

      VectorView<const T_y> y_vec(y);
      VectorView<const T_loc> mu_vec(mu);
      VectorView<const T_scale> sigma_vec(sigma);
      VectorView<const T_inv_scale> lambda_vec(lambda);
      size_t N = max_size(y, mu, sigma, lambda);
      const double sqrt_pi = std::sqrt(stan::math::pi());
      for (size_t n = 0; n < N; n++) {

        if(boost::math::isinf(y_vec[n])) {
          if (y_vec[n] < 0.0)
            return operands_and_partials.to_var(0.0,y,mu,sigma,lambda);
        }

        const T_partials_return y_dbl = value_of(y_vec[n]);
        const T_partials_return mu_dbl = value_of(mu_vec[n]);
        const T_partials_return sigma_dbl = value_of(sigma_vec[n]);
        const T_partials_return lambda_dbl = value_of(lambda_vec[n]);
        const T_partials_return u = lambda_dbl * (y_dbl - mu_dbl);
        const T_partials_return v = lambda_dbl * sigma_dbl ;
        const T_partials_return v_sq = v * v;
        const T_partials_return scaled_diff = (y_dbl - mu_dbl) / (SQRT_2 
                                                                  * sigma_dbl);
        const T_partials_return scaled_diff_sq = scaled_diff * scaled_diff;
        const T_partials_return erf_calc = 0.5 * (1 + erf(-v / SQRT_2 
                                                          + scaled_diff));
        const T_partials_return deriv_1 = lambda_dbl * exp(0.5 * v_sq - u) 
          * erf_calc;
        const T_partials_return deriv_2 = SQRT_2 / sqrt_pi * 0.5 
          * exp(0.5 * v_sq - (scaled_diff - (v / SQRT_2)) 
                * (scaled_diff - (v / SQRT_2)) - u) / sigma_dbl;
        const T_partials_return deriv_3 = SQRT_2 / sqrt_pi * 0.5 
          * exp(-scaled_diff_sq) / sigma_dbl;

        const T_partials_return cdf_ = 0.5 * (1 + erf(u / (v * SQRT_2))) 
          - exp(-u + v_sq * 0.5) * (erf_calc);

        cdf *= cdf_;

        if (!is_constant_struct<T_y>::value)
          operands_and_partials.d_x1[n] += (deriv_1 - deriv_2 + deriv_3) 
            / cdf_;
        if (!is_constant_struct<T_loc>::value)
          operands_and_partials.d_x2[n] += (-deriv_1 + deriv_2 - deriv_3) 
            / cdf_;
        if (!is_constant_struct<T_scale>::value)
          operands_and_partials.d_x3[n] += (-deriv_1 * v - deriv_3 
                                            * scaled_diff * SQRT_2 - deriv_2 
                                            * sigma_dbl * SQRT_2
                                            * (-SQRT_2 * 0.5 
                                               * (-lambda_dbl + scaled_diff
                                                  * SQRT_2 / sigma_dbl) - SQRT_2
                                               * lambda_dbl)) / cdf_;
        if (!is_constant_struct<T_inv_scale>::value)
          operands_and_partials.d_x4[n] += exp(0.5 * v_sq - u) 
            * (SQRT_2 / sqrt_pi * 0.5 * sigma_dbl 
               * exp(-(v / SQRT_2 - scaled_diff) * (v / SQRT_2 - scaled_diff)) 
               - (v * sigma_dbl + mu_dbl - y_dbl) * erf_calc) / cdf_;
      }

      if (!is_constant_struct<T_y>::value) {
        for(size_t n = 0; n < stan::length(y); ++n) 
          operands_and_partials.d_x1[n] *= cdf;
      }
      if (!is_constant_struct<T_loc>::value) {
        for(size_t n = 0; n < stan::length(mu); ++n) 
          operands_and_partials.d_x2[n] *= cdf;
      }
      if (!is_constant_struct<T_scale>::value) {
        for(size_t n = 0; n < stan::length(sigma); ++n) 
          operands_and_partials.d_x3[n] *= cdf;
      }
      if (!is_constant_struct<T_inv_scale>::value) {
        for(size_t n = 0; n < stan::length(lambda); ++n) 
          operands_and_partials.d_x4[n] *= cdf;
      }

      return operands_and_partials.to_var(cdf,y,mu,sigma,lambda);
    }

    template <typename T_y, typename T_loc, typename T_scale, 
              typename T_inv_scale>
    typename return_type<T_y,T_loc,T_scale,T_inv_scale>::type
    exp_mod_normal_cdf_log(const T_y& y, const T_loc& mu, const T_scale& sigma, 
<<<<<<< HEAD
                           const T_inv_scale& lambda) {
      static const char* function = "stan::prob::exp_mod_normal_cdf_log(%1%)";
      typedef typename stan::partials_return_type<T_y,T_loc,T_scale,
                                                  T_inv_scale>::type
        T_partials_return;
=======
                       const T_inv_scale& lambda) {
      static const std::string function("stan::prob::exp_mod_normal_cdf_log");
>>>>>>> 616f9a5d

      using stan::error_handling::check_positive_finite;
      using stan::error_handling::check_finite;
      using stan::error_handling::check_not_nan;
      using stan::error_handling::check_consistent_sizes;
      using stan::math::value_of;

      T_partials_return cdf_log(0.0);
      //check if any vectors are zero length
      if (!(stan::length(y) 
            && stan::length(mu) 
            && stan::length(sigma)
            && stan::length(lambda)))
        return cdf_log;

      check_not_nan(function, "Random variable", y);
      check_finite(function, "Location parameter", mu);
      check_not_nan(function, "Scale parameter", sigma);
      check_positive_finite(function, "Scale parameter", sigma);
      check_positive_finite(function, "Inv_scale parameter", lambda);
      check_not_nan(function, "Inv_scale parameter", lambda);
      check_consistent_sizes(function,
                             "Random variable", y,
                             "Location parameter", mu,
                             "Scale parameter", sigma,
                             "Inv_scale paramter", lambda);

      agrad::OperandsAndPartials<T_y, T_loc, T_scale, T_inv_scale> 
        operands_and_partials(y, mu, sigma,lambda);

      using stan::math::SQRT_2;
      using std::log;

      VectorView<const T_y> y_vec(y);
      VectorView<const T_loc> mu_vec(mu);
      VectorView<const T_scale> sigma_vec(sigma);
      VectorView<const T_inv_scale> lambda_vec(lambda);
      size_t N = max_size(y, mu, sigma, lambda);
      const double sqrt_pi = std::sqrt(stan::math::pi());
      for (size_t n = 0; n < N; n++) {

        if(boost::math::isinf(y_vec[n])) {
          if (y_vec[n] < 0.0)
            return operands_and_partials.to_var(stan::math::negative_infinity(),
                                                y,mu,sigma,lambda);
          else
            return operands_and_partials.to_var(0.0,y,mu,sigma,lambda);
        }

        const T_partials_return y_dbl = value_of(y_vec[n]);
        const T_partials_return mu_dbl = value_of(mu_vec[n]);
        const T_partials_return sigma_dbl = value_of(sigma_vec[n]);
        const T_partials_return lambda_dbl = value_of(lambda_vec[n]);
        const T_partials_return u = lambda_dbl * (y_dbl - mu_dbl);
        const T_partials_return v = lambda_dbl * sigma_dbl ;
        const T_partials_return v_sq = v * v;
        const T_partials_return scaled_diff = (y_dbl - mu_dbl) 
          / (SQRT_2 * sigma_dbl);
        const T_partials_return scaled_diff_sq = scaled_diff * scaled_diff;
        const T_partials_return erf_calc1 = 0.5 * (1 + erf(u / (v * SQRT_2)));
        const T_partials_return erf_calc2 = 0.5 * (1 + erf(u / (v * SQRT_2) - v
                                                           / SQRT_2));
        const T_partials_return deriv_1 = lambda_dbl * exp(0.5 * v_sq - u) 
          * erf_calc2;
        const T_partials_return deriv_2 = SQRT_2 / sqrt_pi * 0.5 
          * exp(0.5 * v_sq - (-scaled_diff + (v / SQRT_2)) 
                * (-scaled_diff + (v / SQRT_2)) - u) / sigma_dbl;
        const T_partials_return deriv_3 = SQRT_2 / sqrt_pi * 0.5 
          * exp(-scaled_diff_sq) / sigma_dbl;

        const T_partials_return denom = erf_calc1 - erf_calc2 
          * exp(0.5 * v_sq - u);
        const T_partials_return cdf_ = erf_calc1 - exp(-u + v_sq * 0.5) 
          * (erf_calc2);

        cdf_log += log(cdf_);

        if (!is_constant_struct<T_y>::value)
          operands_and_partials.d_x1[n] += (deriv_1 - deriv_2 + deriv_3) 
            / denom;
        if (!is_constant_struct<T_loc>::value)
          operands_and_partials.d_x2[n] += (-deriv_1 + deriv_2 - deriv_3) 
            / denom;
        if (!is_constant_struct<T_scale>::value)
          operands_and_partials.d_x3[n] 
            += (-deriv_1 * v - deriv_3 * scaled_diff 
                * SQRT_2 - deriv_2 * sigma_dbl * SQRT_2 
                * (-SQRT_2 * 0.5 * (-lambda_dbl + scaled_diff * SQRT_2
                                    / sigma_dbl) 
                   - SQRT_2 * lambda_dbl))
            / denom;
        if (!is_constant_struct<T_inv_scale>::value)
          operands_and_partials.d_x4[n] 
            += exp(0.5 * v_sq - u) 
            * (SQRT_2 / sqrt_pi * 0.5 * sigma_dbl 
               * exp(-(v / SQRT_2 - scaled_diff) 
                     * (v / SQRT_2 - scaled_diff)) 
               - (v * sigma_dbl + mu_dbl - y_dbl) * erf_calc2) 
            / denom;
      }

      return operands_and_partials.to_var(cdf_log,y,mu,sigma,lambda);
    }

    template <typename T_y, typename T_loc, typename T_scale, 
              typename T_inv_scale>
    typename return_type<T_y,T_loc,T_scale,T_inv_scale>::type
    exp_mod_normal_ccdf_log(const T_y& y, const T_loc& mu, const T_scale& sigma, 
<<<<<<< HEAD
                            const T_inv_scale& lambda) {
      static const char* function = "stan::prob::exp_mod_normal_ccdf_log(%1%)";
      typedef typename stan::partials_return_type<T_y,T_loc,T_scale,
                                                  T_inv_scale>::type
        T_partials_return;
=======
                       const T_inv_scale& lambda) {
      static const std::string function("stan::prob::exp_mod_normal_ccdf_log");
>>>>>>> 616f9a5d

      using stan::error_handling::check_positive_finite;
      using stan::error_handling::check_finite;
      using stan::error_handling::check_not_nan;
      using stan::error_handling::check_consistent_sizes;
      using stan::math::value_of;

      T_partials_return ccdf_log(0.0);
      //check if any vectors are zero length
      if (!(stan::length(y) 
            && stan::length(mu) 
            && stan::length(sigma)
            && stan::length(lambda)))
        return ccdf_log;

      check_not_nan(function, "Random variable", y);
      check_finite(function, "Location parameter", mu);
      check_not_nan(function, "Scale parameter", sigma);
      check_positive_finite(function, "Scale parameter", sigma);
      check_positive_finite(function, "Inv_scale parameter", lambda);
      check_not_nan(function, "Inv_scale parameter", lambda);
      check_consistent_sizes(function,
                             "Random variable",y,
                             "Location parameter", mu,
                             "Scale parameter", sigma,
                             "Inv_scale paramter", lambda);
      

      agrad::OperandsAndPartials<T_y, T_loc, T_scale, T_inv_scale> 
        operands_and_partials(y, mu, sigma,lambda);

      using stan::math::SQRT_2;
      using std::log;

      VectorView<const T_y> y_vec(y);
      VectorView<const T_loc> mu_vec(mu);
      VectorView<const T_scale> sigma_vec(sigma);
      VectorView<const T_inv_scale> lambda_vec(lambda);
      size_t N = max_size(y, mu, sigma, lambda);
      const double sqrt_pi = std::sqrt(stan::math::pi());
      for (size_t n = 0; n < N; n++) {

        if(boost::math::isinf(y_vec[n])) {
          if (y_vec[n] > 0.0)
            return operands_and_partials.to_var(stan::math::negative_infinity(),
                                                y,mu,sigma,lambda);
          else
            return operands_and_partials.to_var(0.0,y,mu,sigma,lambda);
        }

        const T_partials_return y_dbl = value_of(y_vec[n]);
        const T_partials_return mu_dbl = value_of(mu_vec[n]);
        const T_partials_return sigma_dbl = value_of(sigma_vec[n]);
        const T_partials_return lambda_dbl = value_of(lambda_vec[n]);
        const T_partials_return u = lambda_dbl * (y_dbl - mu_dbl);
        const T_partials_return v = lambda_dbl * sigma_dbl ;
        const T_partials_return v_sq = v * v;
        const T_partials_return scaled_diff = (y_dbl - mu_dbl) 
          / (SQRT_2 * sigma_dbl);
        const T_partials_return scaled_diff_sq = scaled_diff * scaled_diff;
        const T_partials_return erf_calc1 = 0.5 * (1 + erf(u / (v * SQRT_2)));
        const T_partials_return erf_calc2 = 0.5 * (1 + erf(u / (v * SQRT_2) 
                                                           - v / SQRT_2));

        const T_partials_return deriv_1 = lambda_dbl * exp(0.5 * v_sq - u) 
          * erf_calc2;
        const T_partials_return deriv_2 = SQRT_2 / sqrt_pi * 0.5 
          * exp(0.5 * v_sq 
                - (-scaled_diff + (v / SQRT_2)) * (-scaled_diff  
                                                   + (v / SQRT_2)) - u) 
          / sigma_dbl;
        const T_partials_return deriv_3 = SQRT_2 / sqrt_pi * 0.5 
          * exp(-scaled_diff_sq) / sigma_dbl;

        const T_partials_return ccdf_ = 1.0 - erf_calc1 + exp(-u + v_sq * 0.5) 
          * (erf_calc2);

        ccdf_log += log(ccdf_);

        if (!is_constant_struct<T_y>::value)
          operands_and_partials.d_x1[n]
            -= (deriv_1 - deriv_2 + deriv_3) / ccdf_;
        if (!is_constant_struct<T_loc>::value)
          operands_and_partials.d_x2[n] 
            -= (-deriv_1 + deriv_2 - deriv_3) / ccdf_;
        if (!is_constant_struct<T_scale>::value)
          operands_and_partials.d_x3[n] 
            -= (-deriv_1 * v - deriv_3 * scaled_diff * SQRT_2 - deriv_2 
                * sigma_dbl * SQRT_2 
                * (-SQRT_2 * 0.5 * (-lambda_dbl + scaled_diff * SQRT_2 
                                    / sigma_dbl)
                   - SQRT_2 * lambda_dbl)) 
            / ccdf_;
        if (!is_constant_struct<T_inv_scale>::value)
          operands_and_partials.d_x4[n] -= exp(0.5 * v_sq - u) 
            * (SQRT_2 / sqrt_pi * 0.5 * sigma_dbl 
               * exp(-(v / SQRT_2 - scaled_diff) * (v / SQRT_2 - scaled_diff)) 
               - (v * sigma_dbl + mu_dbl - y_dbl) * erf_calc2) 
            / ccdf_;
      }

      return operands_and_partials.to_var(ccdf_log,y,mu,sigma,lambda);
    }

    template <class RNG>
    inline double
    exp_mod_normal_rng(const double mu,
                       const double sigma,
                       const double lambda,
                       RNG& rng) {

      static const std::string function("stan::prob::exp_mod_normal_rng");

      using stan::error_handling::check_positive_finite;
      using stan::error_handling::check_finite;

      check_finite(function, "Location parameter", mu);
      check_positive_finite(function, "Inv_scale parameter", lambda);
      check_positive_finite(function, "Scale parameter", sigma);

      return stan::prob::normal_rng(mu, sigma,rng) 
        + stan::prob::exponential_rng(lambda, rng);
    }
  }
}
#endif


<|MERGE_RESOLUTION|>--- conflicted
+++ resolved
@@ -27,14 +27,10 @@
     typename return_type<T_y,T_loc,T_scale, T_inv_scale>::type
     exp_mod_normal_log(const T_y& y, const T_loc& mu, const T_scale& sigma, 
                        const T_inv_scale& lambda) {
-<<<<<<< HEAD
-      static const char* function = "stan::prob::exp_mod_normal_log(%1%)";
+      static const std::string function("stan::prob::exp_mod_normal_log");
       typedef typename stan::partials_return_type<T_y,T_loc,T_scale,
                                                   T_inv_scale>::type 
         T_partials_return;
-=======
-      static const std::string function("stan::prob::exp_mod_normal_log");
->>>>>>> 616f9a5d
 
       using stan::is_constant_struct;
       using stan::error_handling::check_positive_finite;
@@ -150,14 +146,10 @@
     typename return_type<T_y,T_loc,T_scale,T_inv_scale>::type
     exp_mod_normal_cdf(const T_y& y, const T_loc& mu, const T_scale& sigma, 
                        const T_inv_scale& lambda) {
-<<<<<<< HEAD
-      static const char* function = "stan::prob::exp_mod_normal_cdf(%1%)";
+      static const std::string function("stan::prob::exp_mod_normal_cdf");
       typedef typename stan::partials_return_type<T_y,T_loc,T_scale,
                                                   T_inv_scale>::type 
         T_partials_return;
-=======
-      static const std::string function("stan::prob::exp_mod_normal_cdf");
->>>>>>> 616f9a5d
 
       using stan::error_handling::check_positive_finite;
       using stan::error_handling::check_finite;
@@ -273,16 +265,11 @@
               typename T_inv_scale>
     typename return_type<T_y,T_loc,T_scale,T_inv_scale>::type
     exp_mod_normal_cdf_log(const T_y& y, const T_loc& mu, const T_scale& sigma, 
-<<<<<<< HEAD
                            const T_inv_scale& lambda) {
-      static const char* function = "stan::prob::exp_mod_normal_cdf_log(%1%)";
+      static const std::string function("stan::prob::exp_mod_normal_cdf_log");
       typedef typename stan::partials_return_type<T_y,T_loc,T_scale,
                                                   T_inv_scale>::type
         T_partials_return;
-=======
-                       const T_inv_scale& lambda) {
-      static const std::string function("stan::prob::exp_mod_normal_cdf_log");
->>>>>>> 616f9a5d
 
       using stan::error_handling::check_positive_finite;
       using stan::error_handling::check_finite;
@@ -391,16 +378,11 @@
               typename T_inv_scale>
     typename return_type<T_y,T_loc,T_scale,T_inv_scale>::type
     exp_mod_normal_ccdf_log(const T_y& y, const T_loc& mu, const T_scale& sigma, 
-<<<<<<< HEAD
                             const T_inv_scale& lambda) {
-      static const char* function = "stan::prob::exp_mod_normal_ccdf_log(%1%)";
+      static const std::string function("stan::prob::exp_mod_normal_ccdf_log");
       typedef typename stan::partials_return_type<T_y,T_loc,T_scale,
                                                   T_inv_scale>::type
         T_partials_return;
-=======
-                       const T_inv_scale& lambda) {
-      static const std::string function("stan::prob::exp_mod_normal_ccdf_log");
->>>>>>> 616f9a5d
 
       using stan::error_handling::check_positive_finite;
       using stan::error_handling::check_finite;
