#ifndef STAN__SERVICES__INIT__INITIALIZE_STATE_HPP
#define STAN__SERVICES__INIT__INITIALIZE_STATE_HPP

#include <boost/lexical_cast.hpp>
#include <boost/random/additive_combine.hpp>  // L'Ecuyer RNG
#include <boost/random/uniform_real_distribution.hpp>
#include <boost/random/variate_generator.hpp>

#include <stan/model/util.hpp>
#include <stan/services/error_codes.hpp>
<<<<<<< HEAD
=======
#include <stan/io/array_var_context.hpp>
#include <stan/io/chained_var_context.hpp>
#include <stan/interface/var_context_factory/var_context_factory.hpp>
>>>>>>> 68fe6a43
#include <stan/services/io/write_error_msg.hpp>
#include <stan/math/prim/scal/fun/is_inf.hpp>
#include <stan/math/prim/scal/fun/is_nan.hpp>
#include <stan/math/prim/mat/fun/Eigen.hpp>

#include <math.h>
#include <iostream>
#include <limits>
#include <stdexcept>
#include <string>
#include <vector>

namespace stan {
  namespace services {
    namespace init {

      namespace {

        /**
         * Remove indices from a parameter name. Specifically, if a parameter
         * is an array (or similar), the names return from
         * constrained_param_names of a model are like alpha.1, alpha.2. This
         * function removes everything after the first occurrence of a dot.
         *
         * If we can get the parameter names of a model (excluding transformed
         * parameters and generated quantities), this function would not be
         * necessary.
         *
         * FIXME: this function can be removed if the names of parameters excluding
         * transformed parameters and generated quantities can be obtained from
         * a model directly.
         *
         * @param[in,out]  name  parameter name
         */
        void rm_indices_from_name(std::string& name) {
          size_t x = name.find_first_of(".");
          if (std::string::npos == x) return;
          name.erase(x);
        }

        /**
         * Remove indices from parameter names and make names unique.
         *
         * @param[in,out]  names  parameter names
         */
        void rm_indices_from_name(std::vector<std::string>& names) {
          for (size_t i = 0; i < names.size(); i++)
            rm_indices_from_name(names[i]);
          std::vector<std::string>::iterator it;
          it = std::unique(names.begin(), names.end());
          names.resize(std::distance(names.begin(), it));
        }

        /**
         * Check if all the parameters are contained in the
         * user-provided var_context to specify inits
         *
         * FIXME: if the model can provide the names defined
         * in the parameter block, it would be easier.
         *
         * @param[in] model   the model.
         * @param[in] context the context of inits provided by user
         * @return            true if all are contained,
                              false if anyone is not
         */

        template <class Model>
        bool are_all_pars_initialized(const Model& model,
                                      const stan::io::var_context& context) {
          std::vector<std::string> names;
          model.constrained_param_names(names, false, false);
          rm_indices_from_name(names);
          for (size_t i = 0; i < names.size(); i++)
            if (!context.contains_r(names[i])) return false;
          return true;
        }

        template <class Model>
        bool validate_unconstrained_initialization(Eigen::VectorXd& cont_params,
                                                   Model& model) {
          for (int n = 0; n < cont_params.size(); n++) {
            if (stan::math::is_inf(cont_params[n])
                || stan::math::is_nan(cont_params[n])) {
              std::vector<std::string> param_names;
              model.unconstrained_param_names(param_names);

              std::stringstream msg;
              msg << param_names[n] << " initialized to invalid value ("
              << cont_params[n] << ")";

              throw std::invalid_argument(msg.str());
            }
          }
          return true;
        }
      }

      /***
       * Set initial values to what container cont_params has.
       *
       * @param[in]    cont_params the initialized state. This should be the
       *                            right size and set to 0.
       * @param[in,out] model       the model. Side effects on model? I'm not
       *                            quite sure
       * @param[in,out] output      output stream for messages
       */
<<<<<<< HEAD
      template <class Model, class Writer>
      bool initialize_state_zero(Eigen::VectorXd& cont_params,
                                 Model& model,
                                 Writer& writer) {
        cont_params.setZero();
        
=======
      template <class Model>
      bool initialize_state_values(Eigen::VectorXd& cont_params,
                                   Model& model,
                                   std::ostream* output) {
>>>>>>> 68fe6a43
        try {
          validate_unconstrained_initialization(cont_params, model);
        } catch (const std::exception& e) {
          writer(e.what());
          return false;
        }
        double init_log_prob;
        Eigen::VectorXd init_grad = Eigen::VectorXd::Zero(model.num_params_r());
        try {
          stan::model::gradient(model, cont_params, init_log_prob,
                                init_grad, &std::cout); // FIXME
        } catch (const std::exception& e) {
<<<<<<< HEAD
          writer(std::string("Rejecting initialization at zero ")
                                 + "because of gradient failure.");
          writer(e.what());
=======
          io::write_error_msg(output, e);
          if (output)
            *output << std::endl
                    << "Rejecting initial value:" << std::endl
                    << "  Error evaluating the log probability at the initial "
                    << "value." << std::endl;
>>>>>>> 68fe6a43
          return false;
        }
        if (!boost::math::isfinite(init_log_prob)) {
<<<<<<< HEAD
          writer(std::string("Rejecting initialization at zero ")
                               + "because of vanishing density.");
=======
          if (output)
            *output << "Rejecting initial value:" << std::endl
                    << "  Log probability evaluates to log(0), i.e. negative infinity."
                    << std::endl
                    << "  Stan can't start sampling from this initial value."
                    << std::endl;
>>>>>>> 68fe6a43
          return false;
        }
        for (int i = 0; i < init_grad.size(); ++i) {
<<<<<<< HEAD
          if (!boost::math::isfinite(init_grad[i])) {
            writer(std::string("Rejecting initialization at zero ")
                                 + "because of divergent gradient.");
=======
          if (!boost::math::isfinite(init_grad(i))) {
            if (output)
              *output << "Rejecting initial value:" << std::endl
                      << "  Gradient evaluated at the initial value is not finite."
                      << std::endl
                      << "  Stan can't start sampling from this initial value."
                      << std::endl;
>>>>>>> 68fe6a43
            return false;
          }
        }
        return true;
      }


      /**
       * Sets initial state to zero
       *
       * @param[out]    cont_params the initialized state. This should be the
       *                            right size and set to 0.
       * @param[in,out] model       the model. Side effects on model? I'm not
       *                            quite sure
       * @param[in,out] output      output stream for messages
       */
      template <class Model>
      bool initialize_state_zero(Eigen::VectorXd& cont_params,
                                 Model& model,
                                 std::ostream* output) {
        cont_params.setZero();
        return initialize_state_values(cont_params, model, output);
      }


      /**
       * Initializes state to random uniform values within range.
       *
       * @param[in]     R           valid range of the initialization; must be
       *                            greater than or equal to 0.
       * @param[out]    cont_params the initialized state. This should be the
       *                            right size and set to 0.
       * @param[in,out] model       the model. Side effects on model? I'm not
       *                            quite sure
       * @param[in,out] base_rng    the random number generator. State may change.
       * @param[in,out] output      output stream for messages
       */
      template <class Model, class RNG, class Writer>
      bool initialize_state_random(const double R,
                                   Eigen::VectorXd& cont_params,
                                   Model& model,
                                   RNG& base_rng,
                                   Writer& writer) {
        int num_init_tries = -1;

        boost::random::uniform_real_distribution<double>
        init_range_distribution(-R, R);

        boost::variate_generator
        <RNG&, boost::random::uniform_real_distribution<double> >
<<<<<<< HEAD
          init_rng(base_rng, init_range_distribution);
        
        cont_params.setZero();
        
=======
        init_rng(base_rng, init_range_distribution);

>>>>>>> 68fe6a43
        // Random initializations until log_prob is finite
        static int MAX_INIT_TRIES = 100;

        for (num_init_tries = 1; num_init_tries <= MAX_INIT_TRIES;
             ++num_init_tries) {
          for (int i = 0; i < cont_params.size(); ++i)
            cont_params(i) = init_rng();
<<<<<<< HEAD
          
          try {
            validate_unconstrained_initialization(cont_params, model);
          } catch (const std::exception& e) {
            writer(e.what());
            continue;
          }
          
          double init_log_prob;
          try {
            stan::model::gradient(model, cont_params, init_log_prob,
                                  init_grad, &std::cout);
          } catch (const std::exception& e) {
            io::write_error_msg(writer, e);
            writer("Rejecting proposed initial value with zero density.");
            init_log_prob = -std::numeric_limits<double>::infinity();
          }
          if (!boost::math::isfinite(init_log_prob))
            continue;
          for (int i = 0; i < init_grad.size(); ++i)
            if (!boost::math::isfinite(init_grad(i)))
              continue;
          break;
=======
          if (initialize_state_values(cont_params, model, output))
            break;
>>>>>>> 68fe6a43
        }

        if (num_init_tries > MAX_INIT_TRIES) {
          writer();
          writer();
          
          std::stringstream msg;
          msg << "Initialization between (" << -R << ", " << R
              << ") failed after " << MAX_INIT_TRIES << " attempts.";
          writer(msg.str());
          
          writer(std::string(" Try specifying initial values,")
                               + " reducing ranges of constrained values,"
                               + " or reparameterizing the model.");
          return false;
        }
        return true;
      }


      /**
       * Creates the initial state.
       *
       * @param[in]     source      a string that the context_factory can
       *                            interpret and provide a valid var_context
       * @param[in]     R           a double to specify the range of random inits
       * @param[out]    cont_params the initialized state. This should be the
       *                            right size and set to 0.
       * @param[in,out] model       the model. Side effects on model? I'm not
       *                            quite sure
       * @param[in,out] base_rng    the random number generator. State may change.
       * @param[in,out] output      output stream for messages
       * @param[in,out] context_factory  an instantiated factory that implements
       *                            the concept of a context_factory. This has
       *                            one method that takes a string.
       * @param[in]     enable_random_init if true, it allows partially specifying
                                    inits, otherwise not
       */

      template <class ContextFactory, class Model, class RNG>
      bool initialize_state_source_and_random(const std::string source,
                                              double R,
                                              Eigen::VectorXd& cont_params,
                                              Model& model,
                                              RNG& base_rng,
                                              std::ostream* output,
                                              ContextFactory& context_factory) {
        try {
          boost::random::uniform_real_distribution<double>
            init_range_distribution(-R, R);
          boost::variate_generator
            <RNG&, boost::random::uniform_real_distribution<double> >
            init_rng(base_rng, init_range_distribution);

          static int MAX_INIT_TRIES = 100;

          int num_init_tries = -1;
          std::vector<std::string> cont_names;
          model.constrained_param_names(cont_names, false, false);
          rm_indices_from_name(cont_names);
          for (num_init_tries = 1; num_init_tries <= MAX_INIT_TRIES;
               ++num_init_tries) {
            std::vector<double> cont_vecs(cont_params.size());
            for (int i = 0; i < cont_params.size(); ++i) {
              cont_vecs[i] = init_rng();
              cont_params[i] = cont_vecs[i];
            }
            typename ContextFactory::var_context_t context
              = context_factory(source);
            std::vector<double> cont_vecs_constrained;
            std::vector<int> int_vecs;
            model.write_array(base_rng, cont_vecs, int_vecs,
                              cont_vecs_constrained, false, false, output);
            std::vector<std::vector<size_t> > dims;
            model.get_dims(dims);
            stan::io::array_var_context random_context(cont_names,
                                                       cont_vecs_constrained,
                                                       dims);
            stan::io::chained_var_context cvc(context, random_context);
            model.transform_inits(cvc, cont_params, output);
            if (initialize_state_values(cont_params, model, output))
              break;
          }

          if (num_init_tries > MAX_INIT_TRIES) {
            if (output)
              *output << std::endl << std::endl
                      << "Initialization between (" << -R << ", " << R
                      << ") failed after "
                      << MAX_INIT_TRIES << " attempts. " << std::endl
                      << " Try specifying initial values,"
                      << " reducing ranges of constrained values,"
                      << " or reparameterizing the model."
                      << std::endl;
            return false;
          }
        } catch(const std::exception& e) {
          if (output)
            *output << "Initialization partially from source failed."
                    << std::endl << e.what() << std::endl;
          return false;
        }
        return true;
      }


      /**
       * Creates the initial state using the source parameter
       *
       * @param[in]     source      a string that the context_factory can
       *                            interpret and provide a valid var_context
       * @param[out]    cont_params the initialized state. This should be the
       *                            right size and set to 0.
       * @param[in,out] model       the model. Side effects on model? I'm not
       *                            quite sure
       * @param[in,out] base_rng    the random number generator. State may change.
       * @param[in,out] output      output stream for messages
       * @param[in,out] context_factory  an instantiated factory that implements
       *                            the concept of a context_factory. This has
       *                            one method that takes a string.
       */
      template <class ContextFactory, class Model, class RNG, class Writer>
      bool initialize_state_source(const std::string source,
                                   Eigen::VectorXd& cont_params,
                                   Model& model,
                                   RNG& base_rng,
<<<<<<< HEAD
                                   Writer& writer,
                                   ContextFactory& context_factory) {
        try {
          typename ContextFactory::var_context_t context
          = context_factory(source);
          model.transform_inits(context, cont_params, &std::cout); // FIXME
=======
                                   std::ostream* output,
                                   ContextFactory& context_factory,
                                   bool enable_random_init = false,
                                   double R = 2) {
        try {
          typename ContextFactory::var_context_t context
          = context_factory(source);

          if (enable_random_init && !are_all_pars_initialized(model, context)) {
            return initialize_state_source_and_random(source,
                                                      R,
                                                      cont_params,
                                                      model,
                                                      base_rng,
                                                      output,
                                                      context_factory);
          }
          model.transform_inits(context, cont_params, output);
>>>>>>> 68fe6a43
        } catch(const std::exception& e) {
          writer("Initialization from source failed.");
          writer(e.what());
          return false;
        }
<<<<<<< HEAD
        
        try {
          validate_unconstrained_initialization(cont_params, model);
        } catch (const std::exception& e) {
          writer(e.what());
          return false;
        }
        
        
        double init_log_prob;
        Eigen::VectorXd init_grad = Eigen::VectorXd::Zero(model.num_params_r());
        
        try {
          stan::model::gradient(model, cont_params, init_log_prob,
                                init_grad, &std::cout);
        } catch (const std::exception& e) {
          writer(std::string("Rejecting user-specified initialization ")
                               + "because of gradient failure.");
          writer(e.what());
          return false;
        }
        
        if (!boost::math::isfinite(init_log_prob)) {
          writer(std::string("Rejecting user-specified initialization ")
                               + "because of vanishing density.");
          return false;
        }
        
        for (int i = 0; i < init_grad.size(); ++i) {
          if (!boost::math::isfinite(init_grad[i])) {
            writer(std::string("Rejecting user-specified initialization ")
                                 + "because of divergent gradient.");
            return false;
          }
        }
        return true;
=======
        return initialize_state_values(cont_params, model, output);
>>>>>>> 68fe6a43
      }


      /**
       * Converts string to double. Returns true if it is able to convert
       * the number, false otherwise.
       *
       * @param[in]  s     string input
       * @param[out] val   the double value of the string if it is parsable
       *                   as a double; else NaN
       */
      bool get_double_from_string(const std::string& s, double& val) {
        try {
          val = boost::lexical_cast<double>(s);
        } catch (const boost::bad_lexical_cast& e) {
          val = std::numeric_limits<double>::quiet_NaN();
          return false;
        }
        return true;
      }

      /**
       * Creates the initial state.
       *
       * @param[in]     init        init can either be "0", a number as a string,
       *                            or a filename.
       * @param[out]    cont_params the initialized state. This should be the
       *                            right size and set to 0.
       * @param[in,out] model       the model. Side effects on model? I'm not
       *                            quite sure
       * @param[in,out] base_rng    the random number generator. State may change.
       * @param[in,out] output      output stream for messages
       * @param[in,out] context_factory  an instantiated factory that implements
       *                            the concept of a context_factory. This has
       *                            one method that takes a string.
       * @param[in] enable_random_init true or false.
       * @param[in] R               a double for the range of generating random inits.
       *                            it's used for randomly generating partial inits
       */
      template <class ContextFactory, class Model, class RNG, class Writer>
      bool initialize_state(const std::string init,
                            Eigen::VectorXd& cont_params,
                            Model& model,
                            RNG& base_rng,
<<<<<<< HEAD
                            Writer& writer,
                            ContextFactory& context_factory) {
=======
                            std::ostream* output,
                            ContextFactory& context_factory,
                            bool enable_random_init = false,
                            double init_r = 2) {
>>>>>>> 68fe6a43
        double R;
        if (get_double_from_string(init, R)) {
          if (R == 0) {
            return initialize_state_zero(cont_params, model, writer);
          } else {
            return initialize_state_random(R, cont_params, model,
                                           base_rng, writer);
          }
<<<<<<< HEAD
        } else {
          return initialize_state_source(init, cont_params, model,
                                         base_rng, writer,
                                         context_factory);
=======
>>>>>>> 68fe6a43
        }
        return initialize_state_source(init, cont_params, model,
                                       base_rng, output,
                                       context_factory,
                                       enable_random_init,
                                       init_r);
      }
    }  // init
  }  // services
}  // stan

#endif<|MERGE_RESOLUTION|>--- conflicted
+++ resolved
@@ -8,12 +8,9 @@
 
 #include <stan/model/util.hpp>
 #include <stan/services/error_codes.hpp>
-<<<<<<< HEAD
-=======
 #include <stan/io/array_var_context.hpp>
 #include <stan/io/chained_var_context.hpp>
-#include <stan/interface/var_context_factory/var_context_factory.hpp>
->>>>>>> 68fe6a43
+#include <stan/interface_callbacks/var_context_factory/var_context_factory.hpp>
 #include <stan/services/io/write_error_msg.hpp>
 #include <stan/math/prim/scal/fun/is_inf.hpp>
 #include <stan/math/prim/scal/fun/is_nan.hpp>
@@ -118,99 +115,64 @@
        *                            right size and set to 0.
        * @param[in,out] model       the model. Side effects on model? I'm not
        *                            quite sure
-       * @param[in,out] output      output stream for messages
-       */
-<<<<<<< HEAD
+       * @param[in,out] writer      Writer callback for messages
+       */
+      template <class Model, class Writer>
+      bool initialize_state_values(Eigen::VectorXd& cont_params,
+                                   Model& model,
+                                   Writer& writer) {
+        
+        try {
+          validate_unconstrained_initialization(cont_params, model);
+        } catch (const std::exception& e) {
+          writer(e.what());
+          return false;
+        }
+        double init_log_prob;
+        Eigen::VectorXd init_grad = Eigen::VectorXd::Zero(model.num_params_r());
+        try {
+          stan::model::gradient(model, cont_params, init_log_prob, init_grad, 0);
+        } catch (const std::exception& e) {
+          io::write_error_msg(writer, e);
+          writer();
+          writer("Rejecting initial value:");
+          writer("  Error evaluating the log probability at the initial value.");
+          return false;
+        }
+        if (!boost::math::isfinite(init_log_prob)) {
+          writer("Rejecting initial value:");
+          writer("  Log probability evaluates to log(0), i.e. negative infinity.");
+          writer("  Stan can't start sampling from this initial value.");
+          return false;
+        }
+        for (int i = 0; i < init_grad.size(); ++i) {
+          if (!boost::math::isfinite(init_grad(i))) {
+            writer("Rejecting initial value:");
+            writer("  Gradient evaluated at the initial value is not finite.");
+            writer("  Stan can't start sampling from this initial value.");
+            return false;
+          }
+        }
+        return true;
+      }
+
+
+      /**
+       * Sets initial state to zero
+       *
+       * @param[out]    cont_params the initialized state. This should be the
+       *                            right size and set to 0.
+       * @param[in,out] model       the model. Side effects on model? I'm not
+       *                            quite sure
+       * @param[in,out] writer      Writer callback for messages
+       */
       template <class Model, class Writer>
       bool initialize_state_zero(Eigen::VectorXd& cont_params,
                                  Model& model,
                                  Writer& writer) {
         cont_params.setZero();
-        
-=======
-      template <class Model>
-      bool initialize_state_values(Eigen::VectorXd& cont_params,
-                                   Model& model,
-                                   std::ostream* output) {
->>>>>>> 68fe6a43
-        try {
-          validate_unconstrained_initialization(cont_params, model);
-        } catch (const std::exception& e) {
-          writer(e.what());
-          return false;
-        }
-        double init_log_prob;
-        Eigen::VectorXd init_grad = Eigen::VectorXd::Zero(model.num_params_r());
-        try {
-          stan::model::gradient(model, cont_params, init_log_prob,
-                                init_grad, &std::cout); // FIXME
-        } catch (const std::exception& e) {
-<<<<<<< HEAD
-          writer(std::string("Rejecting initialization at zero ")
-                                 + "because of gradient failure.");
-          writer(e.what());
-=======
-          io::write_error_msg(output, e);
-          if (output)
-            *output << std::endl
-                    << "Rejecting initial value:" << std::endl
-                    << "  Error evaluating the log probability at the initial "
-                    << "value." << std::endl;
->>>>>>> 68fe6a43
-          return false;
-        }
-        if (!boost::math::isfinite(init_log_prob)) {
-<<<<<<< HEAD
-          writer(std::string("Rejecting initialization at zero ")
-                               + "because of vanishing density.");
-=======
-          if (output)
-            *output << "Rejecting initial value:" << std::endl
-                    << "  Log probability evaluates to log(0), i.e. negative infinity."
-                    << std::endl
-                    << "  Stan can't start sampling from this initial value."
-                    << std::endl;
->>>>>>> 68fe6a43
-          return false;
-        }
-        for (int i = 0; i < init_grad.size(); ++i) {
-<<<<<<< HEAD
-          if (!boost::math::isfinite(init_grad[i])) {
-            writer(std::string("Rejecting initialization at zero ")
-                                 + "because of divergent gradient.");
-=======
-          if (!boost::math::isfinite(init_grad(i))) {
-            if (output)
-              *output << "Rejecting initial value:" << std::endl
-                      << "  Gradient evaluated at the initial value is not finite."
-                      << std::endl
-                      << "  Stan can't start sampling from this initial value."
-                      << std::endl;
->>>>>>> 68fe6a43
-            return false;
-          }
-        }
-        return true;
-      }
-
-
-      /**
-       * Sets initial state to zero
-       *
-       * @param[out]    cont_params the initialized state. This should be the
-       *                            right size and set to 0.
-       * @param[in,out] model       the model. Side effects on model? I'm not
-       *                            quite sure
-       * @param[in,out] output      output stream for messages
-       */
-      template <class Model>
-      bool initialize_state_zero(Eigen::VectorXd& cont_params,
-                                 Model& model,
-                                 std::ostream* output) {
-        cont_params.setZero();
-        return initialize_state_values(cont_params, model, output);
-      }
-
+        return initialize_state_values(cont_params, model, writer);
+      }
 
       /**
        * Initializes state to random uniform values within range.
@@ -222,7 +184,7 @@
        * @param[in,out] model       the model. Side effects on model? I'm not
        *                            quite sure
        * @param[in,out] base_rng    the random number generator. State may change.
-       * @param[in,out] output      output stream for messages
+       * @param[in,out] writer      Writer callback for messages
        */
       template <class Model, class RNG, class Writer>
       bool initialize_state_random(const double R,
@@ -236,16 +198,11 @@
         init_range_distribution(-R, R);
 
         boost::variate_generator
-        <RNG&, boost::random::uniform_real_distribution<double> >
-<<<<<<< HEAD
-          init_rng(base_rng, init_range_distribution);
+          <RNG&, boost::random::uniform_real_distribution<double> >
+            init_rng(base_rng, init_range_distribution);
         
         cont_params.setZero();
-        
-=======
-        init_rng(base_rng, init_range_distribution);
-
->>>>>>> 68fe6a43
+
         // Random initializations until log_prob is finite
         static int MAX_INIT_TRIES = 100;
 
@@ -253,34 +210,9 @@
              ++num_init_tries) {
           for (int i = 0; i < cont_params.size(); ++i)
             cont_params(i) = init_rng();
-<<<<<<< HEAD
-          
-          try {
-            validate_unconstrained_initialization(cont_params, model);
-          } catch (const std::exception& e) {
-            writer(e.what());
-            continue;
-          }
-          
-          double init_log_prob;
-          try {
-            stan::model::gradient(model, cont_params, init_log_prob,
-                                  init_grad, &std::cout);
-          } catch (const std::exception& e) {
-            io::write_error_msg(writer, e);
-            writer("Rejecting proposed initial value with zero density.");
-            init_log_prob = -std::numeric_limits<double>::infinity();
-          }
-          if (!boost::math::isfinite(init_log_prob))
-            continue;
-          for (int i = 0; i < init_grad.size(); ++i)
-            if (!boost::math::isfinite(init_grad(i)))
-              continue;
-          break;
-=======
-          if (initialize_state_values(cont_params, model, output))
+
+          if (initialize_state_values(cont_params, model, writer))
             break;
->>>>>>> 68fe6a43
         }
 
         if (num_init_tries > MAX_INIT_TRIES) {
@@ -292,9 +224,9 @@
               << ") failed after " << MAX_INIT_TRIES << " attempts.";
           writer(msg.str());
           
-          writer(std::string(" Try specifying initial values,")
-                               + " reducing ranges of constrained values,"
-                               + " or reparameterizing the model.");
+          writer(" Try specifying initial values,"
+                 " reducing ranges of constrained values,"
+                 " or reparameterizing the model.");
           return false;
         }
         return true;
@@ -312,7 +244,7 @@
        * @param[in,out] model       the model. Side effects on model? I'm not
        *                            quite sure
        * @param[in,out] base_rng    the random number generator. State may change.
-       * @param[in,out] output      output stream for messages
+       * @param[in,out] writer      Writer callback for messages
        * @param[in,out] context_factory  an instantiated factory that implements
        *                            the concept of a context_factory. This has
        *                            one method that takes a string.
@@ -320,13 +252,13 @@
                                     inits, otherwise not
        */
 
-      template <class ContextFactory, class Model, class RNG>
+      template <class ContextFactory, class Model, class RNG, class Writer>
       bool initialize_state_source_and_random(const std::string source,
                                               double R,
                                               Eigen::VectorXd& cont_params,
                                               Model& model,
                                               RNG& base_rng,
-                                              std::ostream* output,
+                                              Writer& writer,
                                               ContextFactory& context_factory) {
         try {
           boost::random::uniform_real_distribution<double>
@@ -353,34 +285,35 @@
             std::vector<double> cont_vecs_constrained;
             std::vector<int> int_vecs;
             model.write_array(base_rng, cont_vecs, int_vecs,
-                              cont_vecs_constrained, false, false, output);
+                              cont_vecs_constrained, false, false, 0);
             std::vector<std::vector<size_t> > dims;
             model.get_dims(dims);
             stan::io::array_var_context random_context(cont_names,
                                                        cont_vecs_constrained,
                                                        dims);
             stan::io::chained_var_context cvc(context, random_context);
-            model.transform_inits(cvc, cont_params, output);
-            if (initialize_state_values(cont_params, model, output))
+            model.transform_inits(cvc, cont_params, 0);
+            if (initialize_state_values(cont_params, model, writer))
               break;
           }
 
           if (num_init_tries > MAX_INIT_TRIES) {
-            if (output)
-              *output << std::endl << std::endl
-                      << "Initialization between (" << -R << ", " << R
-                      << ") failed after "
-                      << MAX_INIT_TRIES << " attempts. " << std::endl
-                      << " Try specifying initial values,"
-                      << " reducing ranges of constrained values,"
-                      << " or reparameterizing the model."
-                      << std::endl;
+            writer();
+            writer();
+            
+            std::stringstream msg;
+            msg << "Initialization between (" << -R << ", " << R
+                << ") failed after "
+                << MAX_INIT_TRIES << " attempts. " << std::endl
+                << " Try specifying initial values,"
+                << " reducing ranges of constrained values,"
+                << " or reparameterizing the model.";
+            writer(msg.str());
             return false;
           }
         } catch(const std::exception& e) {
-          if (output)
-            *output << "Initialization partially from source failed."
-                    << std::endl << e.what() << std::endl;
+          writer("Initialization partially from source failed.");
+          writer(e.what());
           return false;
         }
         return true;
@@ -397,7 +330,7 @@
        * @param[in,out] model       the model. Side effects on model? I'm not
        *                            quite sure
        * @param[in,out] base_rng    the random number generator. State may change.
-       * @param[in,out] output      output stream for messages
+       * @param[in,out] writer      Writer callback for messages
        * @param[in,out] context_factory  an instantiated factory that implements
        *                            the concept of a context_factory. This has
        *                            one method that takes a string.
@@ -407,15 +340,7 @@
                                    Eigen::VectorXd& cont_params,
                                    Model& model,
                                    RNG& base_rng,
-<<<<<<< HEAD
                                    Writer& writer,
-                                   ContextFactory& context_factory) {
-        try {
-          typename ContextFactory::var_context_t context
-          = context_factory(source);
-          model.transform_inits(context, cont_params, &std::cout); // FIXME
-=======
-                                   std::ostream* output,
                                    ContextFactory& context_factory,
                                    bool enable_random_init = false,
                                    double R = 2) {
@@ -429,56 +354,17 @@
                                                       cont_params,
                                                       model,
                                                       base_rng,
-                                                      output,
+                                                      writer,
                                                       context_factory);
           }
-          model.transform_inits(context, cont_params, output);
->>>>>>> 68fe6a43
+          model.transform_inits(context, cont_params, 0);
         } catch(const std::exception& e) {
           writer("Initialization from source failed.");
           writer(e.what());
           return false;
         }
-<<<<<<< HEAD
-        
-        try {
-          validate_unconstrained_initialization(cont_params, model);
-        } catch (const std::exception& e) {
-          writer(e.what());
-          return false;
-        }
-        
-        
-        double init_log_prob;
-        Eigen::VectorXd init_grad = Eigen::VectorXd::Zero(model.num_params_r());
-        
-        try {
-          stan::model::gradient(model, cont_params, init_log_prob,
-                                init_grad, &std::cout);
-        } catch (const std::exception& e) {
-          writer(std::string("Rejecting user-specified initialization ")
-                               + "because of gradient failure.");
-          writer(e.what());
-          return false;
-        }
-        
-        if (!boost::math::isfinite(init_log_prob)) {
-          writer(std::string("Rejecting user-specified initialization ")
-                               + "because of vanishing density.");
-          return false;
-        }
-        
-        for (int i = 0; i < init_grad.size(); ++i) {
-          if (!boost::math::isfinite(init_grad[i])) {
-            writer(std::string("Rejecting user-specified initialization ")
-                                 + "because of divergent gradient.");
-            return false;
-          }
-        }
-        return true;
-=======
-        return initialize_state_values(cont_params, model, output);
->>>>>>> 68fe6a43
+
+        return initialize_state_values(cont_params, model, writer);
       }
 
 
@@ -510,7 +396,7 @@
        * @param[in,out] model       the model. Side effects on model? I'm not
        *                            quite sure
        * @param[in,out] base_rng    the random number generator. State may change.
-       * @param[in,out] output      output stream for messages
+       * @param[in,out] writer      Writer callback for messages
        * @param[in,out] context_factory  an instantiated factory that implements
        *                            the concept of a context_factory. This has
        *                            one method that takes a string.
@@ -523,15 +409,10 @@
                             Eigen::VectorXd& cont_params,
                             Model& model,
                             RNG& base_rng,
-<<<<<<< HEAD
                             Writer& writer,
-                            ContextFactory& context_factory) {
-=======
-                            std::ostream* output,
                             ContextFactory& context_factory,
                             bool enable_random_init = false,
                             double init_r = 2) {
->>>>>>> 68fe6a43
         double R;
         if (get_double_from_string(init, R)) {
           if (R == 0) {
@@ -540,16 +421,9 @@
             return initialize_state_random(R, cont_params, model,
                                            base_rng, writer);
           }
-<<<<<<< HEAD
-        } else {
-          return initialize_state_source(init, cont_params, model,
-                                         base_rng, writer,
-                                         context_factory);
-=======
->>>>>>> 68fe6a43
         }
         return initialize_state_source(init, cont_params, model,
-                                       base_rng, output,
+                                       base_rng, writer,
                                        context_factory,
                                        enable_random_init,
                                        init_r);
