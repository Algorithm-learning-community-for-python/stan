--- conflicted
+++ resolved
@@ -3,13 +3,9 @@
 
 #include <string>
 #include <vector>
-<<<<<<< HEAD
 #include <sstream>
 
 #include <stan/interface_callbacks/writer/base_writer.hpp>
-=======
-#include <cstring>
->>>>>>> 8cc7c697
 
 #include <stan/services/arguments/argument.hpp>
 #include <stan/services/arguments/arg_method.hpp>
@@ -22,42 +18,28 @@
     class argument_parser {
 
     public:
-<<<<<<< HEAD
-      
       argument_parser()
         : _arguments(),
-=======
-
-      argument_parser(std::vector<argument*>& valid_args)
-        : _arguments(valid_args),
->>>>>>> 8cc7c697
           _help_flag(false),
           _method_flag(false) {
         _arguments.push_back(new arg_method());
       }
-      
+
       ~argument_parser() {
         for(std::vector<argument*>::iterator it = _arguments.begin();
             it != _arguments.end(); it++)
           if (*it) delete *it;
       }
-      
+
       void push_valid_arg(argument* arg) {
         _arguments.push_back(arg);
       }
 
       int parse_args(int argc,
-<<<<<<< HEAD
                      const char* argv[],
                      interface_callbacks::writer::base_writer& info,
                      interface_callbacks::writer::base_writer& err) {
-        
-=======
-                      const char* argv[],
-                      std::ostream* out = 0,
-                      std::ostream* err = 0) {
-
->>>>>>> 8cc7c697
+
         if (argc == 1) {
           print_usage(info, argv[0]);
           return error_codes::USAGE;
@@ -134,19 +116,11 @@
             print_usage(info, argv[0]);
             return error_codes::OK;
           }
-<<<<<<< HEAD
-          
+
           if (!good_arg) {
-          
+
             err(cat_name + " is either mistyped or misplaced.");
-          
-=======
-
-          if (!good_arg && err) {
-
-            *err << cat_name << " is either mistyped or misplaced." << std::endl;
-
->>>>>>> 8cc7c697
+
             std::vector<std::string> valid_paths;
 
             for (size_t i = 0; i < _arguments.size(); ++i) {
@@ -165,49 +139,27 @@
           return error_codes::OK;
 
         if (!_method_flag)
-<<<<<<< HEAD
           err("A method must be specified!");
-        
+
         return (valid_arg && good_arg && _method_flag)
                ? error_codes::OK : error_codes::USAGE;
       }
-      
+
       void print(interface_callbacks::writer::base_writer& w,
                  std::string prefix = "") {
-=======
-          *err << "A method must be specified!" << std::endl;
-
-        return (valid_arg && good_arg && _method_flag) ?
-          error_codes::OK : error_codes::USAGE;
-      }
-
-      void print(std::ostream* s, const std::string prefix = "") {
-        if (!s)
-          return;
-
->>>>>>> 8cc7c697
         for (size_t i = 0; i < _arguments.size(); ++i) {
           _arguments.at(i)->print(w, 0, prefix);
         }
 
       }
-<<<<<<< HEAD
-      
+
       void print_help(interface_callbacks::writer::base_writer& w,
                       bool recurse) {
-=======
-
-      void print_help(std::ostream* s, bool recurse) {
-        if (!s)
-          return;
-
->>>>>>> 8cc7c697
         for (size_t i = 0; i < _arguments.size(); ++i) {
           _arguments.at(i)->print_help(w, 1, recurse);
         }
       }
-<<<<<<< HEAD
-      
+
       void print_usage(interface_callbacks::writer::base_writer& w,
                        const char* executable) {
 
@@ -217,112 +169,68 @@
         w(std::string("Usage: ") + executable
           + " <arg1> <subarg1_1> ... <subarg1_m>"
           + " ... <arg_n> <subarg_n_1> ... <subarg_n_m>");
-        
+
         w(std::string("Begin by selecting amongst the following ")
           + " inference methods and diagnostics,");
 
         std::vector<argument*>::iterator arg_it = _arguments.begin();
         list_argument* method = dynamic_cast<list_argument*>(*arg_it);
-        
+
         std::stringstream ss;
-        
-=======
-
-      void print_usage(std::ostream* s, const char* executable) {
-        if (!s)
-          return;
-
-        std::string indent(2, ' ');
-        int width = 12;
-        *s << std::left;
-
-        *s << "Usage: " << executable << " <arg1> <subarg1_1> ... <subarg1_m>"
-           << " ... <arg_n> <subarg_n_1> ... <subarg_n_m>"
-           << std::endl << std::endl;
-
-        *s << "Begin by selecting amongst the following inference methods"
-           << " and diagnostics," << std::endl;
-
-        std::vector<argument*>::iterator arg_it = _arguments.begin();
-        list_argument* method = dynamic_cast<list_argument*>(*arg_it);
-
->>>>>>> 8cc7c697
+
         for (std::vector<argument*>::iterator value_it = method->values().begin();
              value_it != method->values().end(); ++value_it) {
           ss.str(std::string());
           ss.clear();
-          
+
           ss << std::setw(width)
              << indent + (*value_it)->name()
              << indent + (*value_it)->description();
-          
+
           w(ss.str());
         }
-<<<<<<< HEAD
-        
+
         w();
         w("Or see help information with");
-        
+
         ss.str(std::string());
         ss.clear();
-        
+
         ss << std::setw(width)
-=======
-        *s << std::endl;
-
-        *s << "Or see help information with" << std::endl;
-        *s << std::setw(width)
->>>>>>> 8cc7c697
            << indent + "help"
            << indent + "Prints help";
-        
+
         w(ss.str());
-        
+
         ss.str(std::string());
         ss.clear();
-        
+
         ss << std::setw(width)
            << indent + "help-all"
-<<<<<<< HEAD
            << indent + "Prints entire argument tree";
-        
+
         w(ss.str());
         w();
-        
+
         w("Additional configuration available by specifying");
-        
-=======
-           << indent + "Prints entire argument tree" << std::endl;
-        *s << std::endl;
-
-        *s << "Additional configuration available by specifying" << std::endl;
-
->>>>>>> 8cc7c697
+
         ++arg_it;
         for (; arg_it != _arguments.end(); ++arg_it) {
           ss.str(std::string());
           ss.clear();
-          
+
           ss << std::setw(width)
              << indent + (*arg_it)->name()
              << indent + (*arg_it)->description();
-          
+
           w(ss.str());
         }
-<<<<<<< HEAD
-        
+
         w();
         w(std::string("See ") + executable + " <arg1> [ help | help-all ] "
           + "for details on individual arguments.");
         w();
-        
-=======
-
-        *s << std::endl;
-        *s << "See " << executable << " <arg1> [ help | help-all ] "
-           << "for details on individual arguments." << std::endl << std::endl;
-
->>>>>>> 8cc7c697
+
       }
 
       argument* arg(std::string name) {
@@ -338,15 +246,8 @@
       }
 
     protected:
-<<<<<<< HEAD
-      
       std::vector<argument*> _arguments;
-      
-=======
-
-      std::vector<argument*>& _arguments;
-
->>>>>>> 8cc7c697
+
       // We can also check for, and warn the user of, deprecated arguments
       //std::vector<argument*> deprecated_arguments;
       // check_arg_conflict // Ensure non-zero intersection of valid and deprecated arguments
@@ -360,4 +261,4 @@
 
 } // stan
 
-#endif
+#endif