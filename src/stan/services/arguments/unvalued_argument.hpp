--- conflicted
+++ resolved
@@ -14,17 +14,8 @@
       unvalued_argument()
         : _is_present(false) {}
 
-<<<<<<< HEAD
       void print(interface_callbacks::writer::base_writer& w,
-                 const int depth, const std::string prefix) {}
-=======
-      void print(std::ostream* s, const int depth, const std::string& prefix) {}
-
-      void print_help(std::ostream* s, const int depth,
-                      const bool recurse = false) {
-        if (!s)
-          return;
->>>>>>> e8f518e8
+                 const int depth, const std::string& prefix) {}
 
       void print_help(interface_callbacks::writer::base_writer& w,
                       const int depth, const bool recurse = false) {
