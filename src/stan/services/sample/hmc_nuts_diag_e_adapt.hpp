--- conflicted
+++ resolved
@@ -98,11 +98,7 @@
                             logger);
 
   // cross chain adaptation
-<<<<<<< HEAD
-  sampler.set_cross_chain_adaptation_params(num_warmup,
-=======
   sampler.set_cross_chain_adaptation_params(num_warmup,  init_buffer, term_buffer,
->>>>>>> 91f2b6e1
                                             cross_chain_window, num_cross_chains,
                                             cross_chain_rhat, cross_chain_ess);
   mcmc::mpi_var_adaptation var_adapt(model.num_params_r(), num_warmup, cross_chain_window);
