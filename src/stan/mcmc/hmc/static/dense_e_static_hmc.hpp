#ifndef STAN_MCMC_HMC_STATIC_DENSE_E_STATIC_HMC_HPP
#define STAN_MCMC_HMC_STATIC_DENSE_E_STATIC_HMC_HPP

#include <stan/mcmc/hmc/static/base_static_hmc.hpp>
#include <stan/mcmc/hmc/hamiltonians/dense_e_point.hpp>
#include <stan/mcmc/hmc/hamiltonians/dense_e_metric.hpp>
#include <stan/mcmc/hmc/integrators/expl_leapfrog.hpp>

namespace stan {
  namespace mcmc {

    // Hamiltonian Monte Carlo on a
    // Euclidean manifold with dense metric
    // and static integration time
    template <class Model, class BaseRNG>
    class dense_e_static_hmc
      : public base_static_hmc<Model, dense_e_metric,
                               expl_leapfrog, BaseRNG> {
    public:
      dense_e_static_hmc(Model &model, BaseRNG& rng)
        : base_static_hmc<Model, dense_e_metric,
<<<<<<< HEAD
                          expl_leapfrog, BaseRNG>(model, rng) {
        this->name_ = "Static HMC with a dense Euclidean metric";
      }
=======
                          expl_leapfrog, BaseRNG>(model, rng) { }
>>>>>>> 6796c997
    };

  }  // mcmc
}  // stan
#endif<|MERGE_RESOLUTION|>--- conflicted
+++ resolved
@@ -19,13 +19,7 @@
     public:
       dense_e_static_hmc(Model &model, BaseRNG& rng)
         : base_static_hmc<Model, dense_e_metric,
-<<<<<<< HEAD
-                          expl_leapfrog, BaseRNG>(model, rng) {
-        this->name_ = "Static HMC with a dense Euclidean metric";
-      }
-=======
                           expl_leapfrog, BaseRNG>(model, rng) { }
->>>>>>> 6796c997
     };
 
   }  // mcmc
