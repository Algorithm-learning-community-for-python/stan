--- conflicted
+++ resolved
@@ -73,15 +73,9 @@
     public:
       stan_csv_reader() {}
       ~stan_csv_reader() {}
-<<<<<<< HEAD
-
-      static bool read_metadata(std::istream& in, stan_csv_metadata& metadata,
-                                 std::ostream& out) {
-=======
-      
+
       static bool read_metadata(std::istream& in, stan_csv_metadata& metadata,
                                 std::ostream* out) {
->>>>>>> 8cc7c697
         std::stringstream ss;
         std::string line;
 
@@ -156,11 +150,7 @@
       static bool
       read_header(std::istream& in,
                   Eigen::Matrix<std::string, Eigen::Dynamic, 1>& header,
-<<<<<<< HEAD
-                  std::ostream& out) {
-=======
                   std::ostream* out) {
->>>>>>> 8cc7c697
         std::string line;
 
         if (in.peek() != 'l')
@@ -189,11 +179,7 @@
 
       static bool read_adaptation(std::istream& in,
                                   stan_csv_adaptation& adaptation,
-<<<<<<< HEAD
-                                   std::ostream& out) {
-=======
                                   std::ostream* out) {
->>>>>>> 8cc7c697
         std::stringstream ss;
         std::string line;
         int lines = 0;
@@ -248,11 +234,7 @@
       }
 
       static bool read_samples(std::istream& in, Eigen::MatrixXd& samples,
-<<<<<<< HEAD
-                               stan_csv_timing& timing, std::ostream& out) {
-=======
                                stan_csv_timing& timing, std::ostream* out) {
->>>>>>> 8cc7c697
         std::stringstream ss;
         std::string line;
 
@@ -291,16 +273,10 @@
             if (cols == -1) {
               cols = current_cols;
             } else if (cols != current_cols) {
-<<<<<<< HEAD
-              out << "Error: expected " << cols << " columns, but found "
-                  << current_cols << " instead for row " << rows + 1
-                  << std::endl;
-=======
               if (out)
               *out << "Error: expected " << cols << " columns, but found "
                    << current_cols << " instead for row " << rows + 1
                    << std::endl;
->>>>>>> 8cc7c697
               return false;
             }
             rows++;
@@ -332,17 +308,6 @@
        * @param[in] in input stream to parse
        * @param[out] out output stream to send messages
        */
-<<<<<<< HEAD
-      static stan_csv parse(std::istream& in, std::ostream& out) {
-        stan_csv data;
-
-        if (!read_metadata(in, data.metadata, out)) {
-          out << "Warning: non-fatal error reading metadata" << std::endl;
-        }
-
-        if (!read_header(in, data.header, out)) {
-          out << "Error: error reading header" << std::endl;
-=======
       static stan_csv parse(std::istream& in, std::ostream* out) {
         stan_csv data;
 
@@ -354,32 +319,22 @@
         if (!read_header(in, data.header, out)) {
           if (out)
             *out << "Error: error reading header" << std::endl;
->>>>>>> 8cc7c697
           throw std::invalid_argument
             ("Error with header of input file in parse");
         }
 
         if (!read_adaptation(in, data.adaptation, out)) {
-<<<<<<< HEAD
-          out << "Warning: non-fatal error reading adapation data"
-              << std::endl;
-=======
           if (out)
             *out << "Warning: non-fatal error reading adapation data"
                  << std::endl;
->>>>>>> 8cc7c697
         }
 
         data.timing.warmup = 0;
         data.timing.sampling = 0;
 
         if (!read_samples(in, data.samples, data.timing, out)) {
-<<<<<<< HEAD
-          out << "Warning: non-fatal error reading samples" << std::endl;
-=======
           if (out)
             *out << "Warning: non-fatal error reading samples" << std::endl;
->>>>>>> 8cc7c697
         }
 
         return data;
