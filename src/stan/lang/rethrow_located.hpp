--- conflicted
+++ resolved
@@ -86,12 +86,8 @@
      *   exception originated
      * @param[in] reader trace of how program was included from files
      */
-<<<<<<< HEAD
-    inline void rethrow_located(const std::exception& e, int line) {
-=======
-    void rethrow_located(const std::exception& e, int line,
-                         const io::program_reader& reader) {
->>>>>>> ee8f23e1
+    inline void rethrow_located(const std::exception& e, int line,
+                                const io::program_reader& reader) {
       using std::bad_alloc;          // -> exception
       using std::bad_cast;           // -> exception
       using std::bad_exception;      // -> exception
