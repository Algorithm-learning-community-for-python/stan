// included from constructor for function_signatures() in src/stan/lang/ast.hpp

std::vector<bare_expr_type> bare_types;
bare_types.push_back(int_type());
bare_types.push_back(double_type());
bare_types.push_back(vector_type());
bare_types.push_back(row_vector_type());
bare_types.push_back(matrix_type());

std::vector<bare_expr_type> vector_types;
vector_types.push_back(double_type());  // scalar
vector_types.push_back(bare_array_type(double_type(), 1));  // std vector
vector_types.push_back(vector_type());  // Eigen vector
vector_types.push_back(row_vector_type());  // Eigen row vector

std::vector<bare_expr_type> int_vector_types;
int_vector_types.push_back(int_type());  // scalar
int_vector_types.push_back(bare_array_type(int_type()));  // std vector

std::vector<bare_expr_type> primitive_types;
primitive_types.push_back(int_type());
primitive_types.push_back(double_type());

std::vector<bare_expr_type> all_vector_types;
all_vector_types.push_back(bare_expr_type(double_type()));  // scalar
all_vector_types.push_back(bare_expr_type(bare_array_type(double_type())));  // std vector
all_vector_types.push_back(bare_expr_type(vector_type()));  // Eigen vector
all_vector_types.push_back(bare_expr_type(row_vector_type()));  // Eigen row vector
all_vector_types.push_back(bare_expr_type(int_type()));  // scalar
all_vector_types.push_back(bare_expr_type(bare_array_type(int_type())));  // std vector

add("abs", bare_expr_type(int_type()), bare_expr_type(int_type()));
add("abs", bare_expr_type(double_type()), bare_expr_type(double_type()));
add_unary_vectorized("acos");
add_unary_vectorized("acosh");
for (size_t i = 0; i < bare_types.size(); ++i) {
  add("add", bare_types[i], bare_types[i], bare_types[i]);
 }
add("add", bare_expr_type(vector_type()), bare_expr_type(vector_type()), bare_expr_type(double_type()));
add("add", bare_expr_type(row_vector_type()), bare_expr_type(row_vector_type()), bare_expr_type(double_type()));
add("add", bare_expr_type(matrix_type()), bare_expr_type(matrix_type()), bare_expr_type(double_type()));
add("add", bare_expr_type(vector_type()), bare_expr_type(double_type()), bare_expr_type(vector_type()));
add("add", bare_expr_type(row_vector_type()), bare_expr_type(double_type()), bare_expr_type(row_vector_type()));
add("add", bare_expr_type(matrix_type()), bare_expr_type(double_type()), bare_expr_type(matrix_type()));
for (size_t i = 0; i < bare_types.size(); ++i) {
  add("add", bare_types[i], bare_types[i]);
 }
for (size_t i = 1; i < 8; ++i) {
  add("append_array", bare_expr_type(bare_array_type(int_type(), i)), bare_expr_type(bare_array_type(int_type(), i)), bare_expr_type(bare_array_type(int_type(), i)));
  add("append_array", bare_expr_type(bare_array_type(double_type(), i)), bare_expr_type(bare_array_type(double_type(), i)), bare_expr_type(bare_array_type(double_type(), i)));
  add("append_array", bare_expr_type(bare_array_type(vector_type(), i)), bare_expr_type(bare_array_type(vector_type(), i)), bare_expr_type(bare_array_type(vector_type(), i)));
  add("append_array", bare_expr_type(bare_array_type(row_vector_type(), i)), bare_expr_type(bare_array_type(row_vector_type(), i)), bare_expr_type(bare_array_type(row_vector_type(), i)));
  add("append_array", bare_expr_type(bare_array_type(matrix_type(), i)), bare_expr_type(bare_array_type(matrix_type(), i)), bare_expr_type(bare_array_type(matrix_type(), i)));
 }
add_unary_vectorized("asin");
add_unary_vectorized("asinh");
add_unary_vectorized("atan");
add_binary("atan2");
add_unary_vectorized("atanh");
for (size_t i = 0; i < int_vector_types.size(); ++i)
  for (size_t j = 0; j < vector_types.size(); ++j) {
    add("bernoulli_ccdf_log", bare_expr_type(double_type()), int_vector_types[i], 
	vector_types[j]);
    add("bernoulli_cdf", bare_expr_type(double_type()), int_vector_types[i], 
	vector_types[j]);
    add("bernoulli_cdf_log", bare_expr_type(double_type()), int_vector_types[i], 
	vector_types[j]);
    add("bernoulli_log", bare_expr_type(double_type()), int_vector_types[i], 
	vector_types[j]);
    add("bernoulli_lccdf", bare_expr_type(double_type()), int_vector_types[i], 
	vector_types[j]);
    add("bernoulli_lcdf", bare_expr_type(double_type()), int_vector_types[i], 
	vector_types[j]);
    add("bernoulli_lpmf", bare_expr_type(double_type()), int_vector_types[i], 
	vector_types[j]);
  }
for (const auto& t : all_vector_types) {
  add("bernoulli_rng", rng_return_type<int_type>(t), t);
 }
<<<<<<< HEAD
add("bernoulli_logit_rng", bare_expr_type(int_type()), bare_expr_type(double_type()));
=======
for (const auto& t : all_vector_types) {
  add("bernoulli_logit_rng", rng_return_type<int_type>(t), t);
 }
>>>>>>> 050fd4b6
for (size_t i = 0; i < int_vector_types.size(); ++i)
  for (size_t j = 0; j < vector_types.size(); ++j) {
    add("bernoulli_logit_log", bare_expr_type(double_type()), int_vector_types[i], 
	vector_types[j]);
    add("bernoulli_logit_lpmf", bare_expr_type(double_type()), int_vector_types[i], 
	vector_types[j]);
  }
add("bessel_first_kind", bare_expr_type(double_type()), bare_expr_type(int_type()), bare_expr_type(double_type()));
add("bessel_second_kind", bare_expr_type(double_type()), bare_expr_type(int_type()), bare_expr_type(double_type()));
for (size_t i = 0; i < int_vector_types.size(); i++)
  for (size_t j = 0; j < int_vector_types.size(); j++)
    for (size_t k = 0; k < vector_types.size(); k++)
      for (size_t l = 0; l < vector_types.size(); l++) {
        add("beta_binomial_ccdf_log", bare_expr_type(double_type()),
            int_vector_types[i], int_vector_types[j],
	    vector_types[k], vector_types[l]);
        add("beta_binomial_cdf", bare_expr_type(double_type()),
            int_vector_types[i], int_vector_types[j],
	    vector_types[k], vector_types[l]);
        add("beta_binomial_cdf_log", bare_expr_type(double_type()),
            int_vector_types[i], int_vector_types[j],
	    vector_types[k], vector_types[l]);
        add("beta_binomial_log", bare_expr_type(double_type()),
            int_vector_types[i], int_vector_types[j],
	    vector_types[k], vector_types[l]);
        add("beta_binomial_lccdf", bare_expr_type(double_type()), int_vector_types[i],
	    int_vector_types[j], vector_types[k], vector_types[l]);
        add("beta_binomial_lcdf", bare_expr_type(double_type()),
            int_vector_types[i], int_vector_types[j],
	    vector_types[k], vector_types[l]);
        add("beta_binomial_lpmf", bare_expr_type(double_type()),
            int_vector_types[i], int_vector_types[j],
	    vector_types[k], vector_types[l]);
      }
for (const auto& t : int_vector_types) {
  for (const auto& u : all_vector_types) {
    for (const auto& v : all_vector_types) {
      add("beta_binomial_rng", rng_return_type<int_type>(t, u, v), t, u, v);
    }
  }
 }
for (size_t i = 0; i < vector_types.size(); ++i) {
  for (size_t j = 0; j < vector_types.size(); ++j) {
    for (size_t k = 0; k < vector_types.size(); ++k) {
      add("beta_ccdf_log", bare_expr_type(double_type()), vector_types[i],
	  vector_types[j], vector_types[k]);
      add("beta_cdf", bare_expr_type(double_type()), vector_types[i], vector_types[j],
	  vector_types[k]);
      add("beta_cdf_log", bare_expr_type(double_type()), vector_types[i],
	  vector_types[j], vector_types[k]);
      add("beta_log", bare_expr_type(double_type()), vector_types[i], vector_types[j],
	  vector_types[k]);
      add("beta_lccdf", bare_expr_type(double_type()), vector_types[i],
	  vector_types[j], vector_types[k]);
      add("beta_lcdf", bare_expr_type(double_type()), vector_types[i],
	  vector_types[j], vector_types[k]);
      add("beta_lpdf", bare_expr_type(double_type()), vector_types[i], vector_types[j],
	  vector_types[k]);
    }
  }
 }
for (const auto& t : all_vector_types) {
  for (const auto& u : all_vector_types) {
    add("beta_rng", rng_return_type<double_type>(t, u), t, u);
  }
 }
add("binary_log_loss", bare_expr_type(double_type()), bare_expr_type(int_type()), bare_expr_type(double_type()));
for (size_t i = 0; i < int_vector_types.size(); ++i) {
  for (size_t j = 0; j < int_vector_types.size(); ++j) {
    for (size_t k = 0; k < vector_types.size(); ++k) {
      add("binomial_ccdf_log", bare_expr_type(double_type()), 
          int_vector_types[i], int_vector_types[j], vector_types[k]);
      add("binomial_cdf", bare_expr_type(double_type()), 
          int_vector_types[i], int_vector_types[j], vector_types[k]);
      add("binomial_cdf_log", bare_expr_type(double_type()), 
          int_vector_types[i], int_vector_types[j], vector_types[k]);
      add("binomial_log", bare_expr_type(double_type()), 
          int_vector_types[i], int_vector_types[j], vector_types[k]);
      add("binomial_lccdf", bare_expr_type(double_type()), 
          int_vector_types[i], int_vector_types[j], vector_types[k]);
      add("binomial_lcdf", bare_expr_type(double_type()), 
          int_vector_types[i], int_vector_types[j], vector_types[k]);
      add("binomial_lpmf", bare_expr_type(double_type()), 
          int_vector_types[i], int_vector_types[j], vector_types[k]);
    }
  }
}
for (const auto& t : int_vector_types) {
  for (const auto& u : all_vector_types) {
    add("binomial_rng", rng_return_type<int_type>(t, u), t, u);
  }
 }
add_binary("binomial_coefficient_log");
for (size_t i = 0; i < int_vector_types.size(); ++i) {
  for (size_t j = 0; j < int_vector_types.size(); ++j) {
    for (size_t k = 0; k < vector_types.size(); ++k) {
      add("binomial_logit_log", bare_expr_type(double_type()), 
          int_vector_types[i], int_vector_types[j], vector_types[k]);
      add("binomial_logit_lpmf", bare_expr_type(double_type()), 
          int_vector_types[i], int_vector_types[j], vector_types[k]);
    }
  }
 }
add("block", bare_expr_type(matrix_type()), bare_expr_type(matrix_type()), bare_expr_type(int_type()), bare_expr_type(int_type()), bare_expr_type(int_type()), bare_expr_type(int_type()));
for (size_t i = 0; i < int_vector_types.size(); ++i) {
  add("categorical_log", bare_expr_type(double_type()), int_vector_types[i], bare_expr_type(vector_type()));
  add("categorical_logit_log", bare_expr_type(double_type()), int_vector_types[i],
      bare_expr_type(vector_type()));
  add("categorical_lpmf", bare_expr_type(double_type()), int_vector_types[i], bare_expr_type(vector_type()));
  add("categorical_logit_lpmf", bare_expr_type(double_type()), int_vector_types[i],
      bare_expr_type(vector_type()));
 }
add("categorical_rng", bare_expr_type(int_type()), bare_expr_type(vector_type()));
add("categorical_logit_rng", bare_expr_type(int_type()), bare_expr_type(vector_type()));
for (size_t i = 0; i < vector_types.size(); ++i) {
  for (size_t j = 0; j < vector_types.size(); ++j) {
    for (size_t k = 0; k < vector_types.size(); ++k) {
      add("cauchy_ccdf_log", bare_expr_type(double_type()), vector_types[i],
	  vector_types[j], vector_types[k]);
      add("cauchy_cdf", bare_expr_type(double_type()), vector_types[i], vector_types[j],
	  vector_types[k]);
      add("cauchy_cdf_log", bare_expr_type(double_type()), vector_types[i],
	  vector_types[j], vector_types[k]);
      add("cauchy_log", bare_expr_type(double_type()), vector_types[i], vector_types[j],
	  vector_types[k]);
      add("cauchy_lccdf", bare_expr_type(double_type()), vector_types[i],
	  vector_types[j], vector_types[k]);
      add("cauchy_lcdf", bare_expr_type(double_type()), vector_types[i],
	  vector_types[j], vector_types[k]);
      add("cauchy_lpdf", bare_expr_type(double_type()), vector_types[i], vector_types[j],
	  vector_types[k]);
    }
  }
 }
for (const auto& t : all_vector_types) {
  for (const auto& u : all_vector_types) {
    add("cauchy_rng", rng_return_type<double_type>(t, u), t, u);
  }
 }
add("append_col", bare_expr_type(matrix_type()), bare_expr_type(matrix_type()), bare_expr_type(matrix_type()));
add("append_col", bare_expr_type(matrix_type()), bare_expr_type(vector_type()), bare_expr_type(matrix_type()));
add("append_col", bare_expr_type(matrix_type()), bare_expr_type(matrix_type()), bare_expr_type(vector_type()));
add("append_col", bare_expr_type(matrix_type()), bare_expr_type(vector_type()), bare_expr_type(vector_type()));
add("append_col", bare_expr_type(row_vector_type()), bare_expr_type(row_vector_type()), bare_expr_type(row_vector_type()));
add("append_col", bare_expr_type(row_vector_type()), bare_expr_type(double_type()), bare_expr_type(row_vector_type()));
add("append_col", bare_expr_type(row_vector_type()), bare_expr_type(row_vector_type()), bare_expr_type(double_type()));
add_unary_vectorized("cbrt");
add_unary_vectorized("ceil");
for (size_t i = 0; i < vector_types.size(); ++i) {
  for (size_t j = 0; j < vector_types.size(); ++j) {
    add("chi_square_ccdf_log", bare_expr_type(double_type()), vector_types[i],
        vector_types[j]);
    add("chi_square_cdf", bare_expr_type(double_type()), vector_types[i],
        vector_types[j]);
    add("chi_square_cdf_log", bare_expr_type(double_type()), vector_types[i],
        vector_types[j]);
    add("chi_square_log", bare_expr_type(double_type()), vector_types[i],
        vector_types[j]);
    add("chi_square_lccdf", bare_expr_type(double_type()), vector_types[i],
        vector_types[j]);
    add("chi_square_lcdf", bare_expr_type(double_type()), vector_types[i],
        vector_types[j]);
    add("chi_square_lpdf", bare_expr_type(double_type()), vector_types[i],
        vector_types[j]);
  }
 }
for (const auto& t : all_vector_types) {
  add("chi_square_rng", rng_return_type<double_type>(t), t);
 }
add("cholesky_decompose", bare_expr_type(matrix_type()), bare_expr_type(matrix_type()));
add("choose", bare_expr_type(int_type()), bare_expr_type(int_type()), bare_expr_type(int_type()));
add("col", bare_expr_type(vector_type()), bare_expr_type(matrix_type()), bare_expr_type(int_type()));
add("cols", bare_expr_type(int_type()), bare_expr_type(vector_type()));
add("cols", bare_expr_type(int_type()), bare_expr_type(row_vector_type()));
add("cols", bare_expr_type(int_type()), bare_expr_type(matrix_type()));
add("columns_dot_product", bare_expr_type(row_vector_type()), bare_expr_type(vector_type()), bare_expr_type(vector_type()));
add("columns_dot_product", bare_expr_type(row_vector_type()), bare_expr_type(row_vector_type()), bare_expr_type(row_vector_type()));
add("columns_dot_product", bare_expr_type(row_vector_type()), bare_expr_type(matrix_type()), bare_expr_type(matrix_type()));
add("columns_dot_self", bare_expr_type(row_vector_type()), bare_expr_type(vector_type()));
add("columns_dot_self", bare_expr_type(row_vector_type()), bare_expr_type(row_vector_type()));
add("columns_dot_self", bare_expr_type(row_vector_type()), bare_expr_type(matrix_type()));
add_unary_vectorized("cos");
add_unary_vectorized("cosh");
add("cov_exp_quad", bare_expr_type(matrix_type()), bare_expr_type(bare_array_type(double_type(), 1)), bare_expr_type(double_type()), bare_expr_type(double_type()));
add("cov_exp_quad", bare_expr_type(matrix_type()), bare_expr_type(bare_array_type(vector_type(), 1)), bare_expr_type(double_type()), bare_expr_type(double_type()));
add("cov_exp_quad", bare_expr_type(matrix_type()), bare_expr_type(bare_array_type(row_vector_type(), 1)), bare_expr_type(double_type()), bare_expr_type(double_type()));
add("cov_exp_quad", bare_expr_type(matrix_type()),
    bare_expr_type(bare_array_type(double_type(), 1)), bare_expr_type(bare_array_type(double_type(), 1)),bare_expr_type(double_type()), bare_expr_type(double_type()));
add("cov_exp_quad", bare_expr_type(matrix_type()), bare_expr_type(bare_array_type(vector_type(), 1)), bare_expr_type(bare_array_type(vector_type(), 1)), bare_expr_type(double_type()), bare_expr_type(double_type()));
add("cov_exp_quad", bare_expr_type(matrix_type()), bare_expr_type(bare_array_type(row_vector_type(), 1)), bare_expr_type(bare_array_type(row_vector_type(), 1)), bare_expr_type(double_type()), bare_expr_type(double_type()));
add("crossprod", bare_expr_type(matrix_type()), bare_expr_type(matrix_type()));
add("csr_matrix_times_vector", bare_expr_type(vector_type()), bare_expr_type(int_type()), bare_expr_type(int_type()),
    bare_expr_type(vector_type()), bare_expr_type(bare_array_type(int_type(), 1)), bare_expr_type(bare_array_type(int_type(), 1)), bare_expr_type(vector_type()));
add("csr_to_dense_matrix", bare_expr_type(matrix_type()), bare_expr_type(int_type()), bare_expr_type(int_type()),
    bare_expr_type(vector_type()), bare_expr_type(bare_array_type(int_type(), 1)), bare_expr_type(bare_array_type(int_type(), 1)));
add("csr_extract_w", bare_expr_type(vector_type()), bare_expr_type(matrix_type()));
add("csr_extract_v", bare_expr_type(bare_array_type(int_type(), 1)), bare_expr_type(matrix_type()));
add("csr_extract_u", bare_expr_type(bare_array_type(int_type(), 1)), bare_expr_type(matrix_type()));
add("cumulative_sum", bare_expr_type(bare_array_type(double_type(), 1)),
    bare_expr_type(bare_array_type(double_type(), 1)));
add("cumulative_sum", bare_expr_type(vector_type()), bare_expr_type(vector_type()));
add("cumulative_sum", bare_expr_type(row_vector_type()), bare_expr_type(row_vector_type()));
add("determinant", bare_expr_type(double_type()), bare_expr_type(matrix_type()));
add("diag_matrix", bare_expr_type(matrix_type()), bare_expr_type(vector_type()));
add("diag_post_multiply", bare_expr_type(matrix_type()), bare_expr_type(matrix_type()), bare_expr_type(vector_type()));
add("diag_post_multiply", bare_expr_type(matrix_type()), bare_expr_type(matrix_type()), bare_expr_type(row_vector_type()));
add("diag_pre_multiply", bare_expr_type(matrix_type()), bare_expr_type(vector_type()), bare_expr_type(matrix_type()));
add("diag_pre_multiply", bare_expr_type(matrix_type()), bare_expr_type(row_vector_type()), bare_expr_type(matrix_type()));
add("diagonal", bare_expr_type(vector_type()), bare_expr_type(matrix_type()));
add_unary_vectorized("digamma");

add("dims", bare_expr_type(bare_array_type(int_type(), 1)), bare_expr_type(int_type()));
add("dims", bare_expr_type(bare_array_type(int_type(), 1)), bare_expr_type(double_type()));
add("dims", bare_expr_type(bare_array_type(int_type(), 1)), bare_expr_type(vector_type()));
add("dims", bare_expr_type(bare_array_type(int_type(), 1)), bare_expr_type(row_vector_type()));
add("dims", bare_expr_type(bare_array_type(int_type(), 1)), bare_expr_type(matrix_type()));

for (size_t i = 0; i < 8; ++i) {
  add("dims", bare_expr_type(bare_array_type(int_type(), 1)), bare_expr_type(bare_array_type(int_type(), i + 1)));
  add("dims", bare_expr_type(bare_array_type(int_type(), 1)), bare_expr_type(bare_array_type(double_type(), i + 1)));
  add("dims", bare_expr_type(bare_array_type(int_type(), 1)), bare_expr_type(bare_array_type(vector_type(), i + 1)));
  add("dims", bare_expr_type(bare_array_type(int_type(), 1)), bare_expr_type(bare_array_type(row_vector_type(), i + 1)));
  add("dims", bare_expr_type(bare_array_type(int_type(), 1)), bare_expr_type(bare_array_type(matrix_type(), i + 1)));
 }

add("dirichlet_log", bare_expr_type(double_type()), bare_expr_type(vector_type()), bare_expr_type(vector_type()));
add("dirichlet_lpdf", bare_expr_type(double_type()), bare_expr_type(vector_type()), bare_expr_type(vector_type()));
add("dirichlet_rng", bare_expr_type(vector_type()), bare_expr_type(vector_type()));
add("distance", bare_expr_type(double_type()), bare_expr_type(vector_type()), bare_expr_type(vector_type()));
add("distance", bare_expr_type(double_type()), bare_expr_type(row_vector_type()), bare_expr_type(row_vector_type()));
add("distance", bare_expr_type(double_type()), bare_expr_type(vector_type()), bare_expr_type(row_vector_type()));
add("distance", bare_expr_type(double_type()), bare_expr_type(row_vector_type()), bare_expr_type(vector_type()));
add("divide", bare_expr_type(int_type()), bare_expr_type(int_type()), bare_expr_type(int_type()));
add("divide", bare_expr_type(double_type()), bare_expr_type(double_type()), bare_expr_type(double_type()));
add("divide", bare_expr_type(vector_type()), bare_expr_type(vector_type()), bare_expr_type(double_type()));
add("divide", bare_expr_type(row_vector_type()), bare_expr_type(row_vector_type()), bare_expr_type(double_type()));
add("divide", bare_expr_type(matrix_type()), bare_expr_type(matrix_type()), bare_expr_type(double_type()));
add("dot_product", bare_expr_type(double_type()), bare_expr_type(vector_type()), bare_expr_type(vector_type()));
add("dot_product", bare_expr_type(double_type()), bare_expr_type(row_vector_type()), bare_expr_type(row_vector_type()));
add("dot_product", bare_expr_type(double_type()), bare_expr_type(vector_type()), bare_expr_type(row_vector_type()));
add("dot_product", bare_expr_type(double_type()), bare_expr_type(row_vector_type()), bare_expr_type(vector_type()));
add("dot_product", bare_expr_type(double_type()), bare_expr_type(bare_array_type(double_type(), 1)),
    bare_expr_type(bare_array_type(double_type(), 1)));
add("dot_self", bare_expr_type(double_type()), bare_expr_type(vector_type()));
add("dot_self", bare_expr_type(double_type()), bare_expr_type(row_vector_type()));
for (size_t i = 0; i < vector_types.size(); ++i) {
  for (size_t j = 0; j < vector_types.size(); ++j) {
    for (size_t k = 0; k < vector_types.size(); ++k) {
      add("double_exponential_ccdf_log", bare_expr_type(double_type()), vector_types[i],
	  vector_types[j], vector_types[k]);
      add("double_exponential_cdf", bare_expr_type(double_type()), vector_types[i],
	  vector_types[j], vector_types[k]);
      add("double_exponential_cdf_log", bare_expr_type(double_type()), vector_types[i],
	  vector_types[j], vector_types[k]);
      add("double_exponential_log", bare_expr_type(double_type()), vector_types[i],
	  vector_types[j], vector_types[k]);
      add("double_exponential_lccdf", bare_expr_type(double_type()), vector_types[i],
	  vector_types[j], vector_types[k]);
      add("double_exponential_lcdf", bare_expr_type(double_type()), vector_types[i],
	  vector_types[j], vector_types[k]);
      add("double_exponential_lpdf", bare_expr_type(double_type()), vector_types[i],
	  vector_types[j], vector_types[k]);
    }
  }
 }
for (const auto& t : all_vector_types) {
  for (const auto& u : all_vector_types) {
    add("double_exponential_rng", rng_return_type<double_type>(t, u), t, u);
  }
 }
add_nullary("e");
add("eigenvalues_sym", bare_expr_type(vector_type()), bare_expr_type(matrix_type()));
add("eigenvectors_sym", bare_expr_type(matrix_type()), bare_expr_type(matrix_type()));
add("qr_Q", bare_expr_type(matrix_type()), bare_expr_type(matrix_type()));
add("qr_R", bare_expr_type(matrix_type()), bare_expr_type(matrix_type()));
add("qr_thin_Q", bare_expr_type(matrix_type()), bare_expr_type(matrix_type()));
add("qr_thin_R", bare_expr_type(matrix_type()), bare_expr_type(matrix_type()));
add("elt_divide", bare_expr_type(vector_type()), bare_expr_type(vector_type()), bare_expr_type(vector_type()));
add("elt_divide", bare_expr_type(row_vector_type()), bare_expr_type(row_vector_type()), bare_expr_type(row_vector_type()));
add("elt_divide", bare_expr_type(matrix_type()), bare_expr_type(matrix_type()), bare_expr_type(matrix_type()));
add("elt_divide", bare_expr_type(vector_type()), bare_expr_type(vector_type()), bare_expr_type(double_type()));
add("elt_divide", bare_expr_type(row_vector_type()), bare_expr_type(row_vector_type()), bare_expr_type(double_type()));
add("elt_divide", bare_expr_type(matrix_type()), bare_expr_type(matrix_type()), bare_expr_type(double_type()));
add("elt_divide", bare_expr_type(vector_type()), bare_expr_type(double_type()), bare_expr_type(vector_type()));
add("elt_divide", bare_expr_type(row_vector_type()), bare_expr_type(double_type()), bare_expr_type(row_vector_type()));
add("elt_divide", bare_expr_type(matrix_type()), bare_expr_type(double_type()), bare_expr_type(matrix_type()));
add("elt_multiply", bare_expr_type(vector_type()), bare_expr_type(vector_type()), bare_expr_type(vector_type()));
add("elt_multiply", bare_expr_type(row_vector_type()), bare_expr_type(row_vector_type()), bare_expr_type(row_vector_type()));
add("elt_multiply", bare_expr_type(matrix_type()), bare_expr_type(matrix_type()), bare_expr_type(matrix_type()));
add_unary_vectorized("erf");
add_unary_vectorized("erfc");
add_unary_vectorized("exp");
add_unary_vectorized("exp2");
for (size_t i = 0; i < vector_types.size(); ++i) {
  for (size_t j = 0; j < vector_types.size(); ++j) {
    for (size_t k = 0; k < vector_types.size(); ++k) {
      for (size_t l = 0; l < vector_types.size(); ++l) {
        add("exp_mod_normal_ccdf_log", bare_expr_type(double_type()), vector_types[i],
	    vector_types[j], vector_types[k], vector_types[l]);
        add("exp_mod_normal_cdf", bare_expr_type(double_type()), vector_types[i],
	    vector_types[j], vector_types[k], vector_types[l]);
        add("exp_mod_normal_cdf_log", bare_expr_type(double_type()), vector_types[i],
	    vector_types[j], vector_types[k], vector_types[l]);
        add("exp_mod_normal_log", bare_expr_type(double_type()), vector_types[i],
	    vector_types[j], vector_types[k], vector_types[l]);
        add("exp_mod_normal_lccdf", bare_expr_type(double_type()), vector_types[i],
	    vector_types[j], vector_types[k], vector_types[l]);
        add("exp_mod_normal_lcdf", bare_expr_type(double_type()), vector_types[i],
	    vector_types[j], vector_types[k], vector_types[l]);
        add("exp_mod_normal_lpdf", bare_expr_type(double_type()), vector_types[i],
	    vector_types[j], vector_types[k], vector_types[l]);
      }
    }
  }
 }
for (const auto& t : all_vector_types) {
  for (const auto& u : all_vector_types) {
    for (const auto& v : all_vector_types) {
      add("exp_mod_normal_rng", rng_return_type<double_type>(t, u, v), t, u, v);
    }
  }
 }
add_unary_vectorized("expm1");
for (size_t i = 0; i < vector_types.size(); ++i) {
  for (size_t j = 0; j < vector_types.size(); ++j) {
    add("exponential_ccdf_log", bare_expr_type(double_type()), vector_types[i], vector_types[j]);
    add("exponential_cdf", bare_expr_type(double_type()), vector_types[i], vector_types[j]);
    add("exponential_cdf_log", bare_expr_type(double_type()), vector_types[i], vector_types[j]);
    add("exponential_log", bare_expr_type(double_type()), vector_types[i], vector_types[j]);
    add("exponential_lccdf", bare_expr_type(double_type()), vector_types[i], vector_types[j]);
    add("exponential_lcdf", bare_expr_type(double_type()), vector_types[i], vector_types[j]);
    add("exponential_lpdf", bare_expr_type(double_type()), vector_types[i], vector_types[j]);
  }
 }
for (const auto& t : all_vector_types) {
  add("exponential_rng", rng_return_type<double_type>(t), t);
 }
add_unary_vectorized("fabs");
add("falling_factorial", bare_expr_type(double_type()), bare_expr_type(double_type()), bare_expr_type(int_type()));
add("falling_factorial", bare_expr_type(int_type()), bare_expr_type(int_type()), bare_expr_type(int_type()));
add_binary("fdim");
add_unary_vectorized("floor");
add_ternary("fma");
add_binary("fmax");
add_binary("fmin");
add_binary("fmod");
for (size_t i = 0; i < vector_types.size(); ++i) {
  for (size_t j = 0; j < vector_types.size(); ++j) {
    for (size_t k = 0; k < vector_types.size(); ++k) {
      add("frechet_ccdf_log", bare_expr_type(double_type()), vector_types[i],
          vector_types[j], vector_types[k]);
      add("frechet_cdf", bare_expr_type(double_type()), vector_types[i],
          vector_types[j], vector_types[k]);
      add("frechet_cdf_log", bare_expr_type(double_type()), vector_types[i],
          vector_types[j], vector_types[k]);
      add("frechet_log", bare_expr_type(double_type()), vector_types[i],
          vector_types[j], vector_types[k]);
      add("frechet_lccdf", bare_expr_type(double_type()), vector_types[i],
          vector_types[j], vector_types[k]);
      add("frechet_lcdf", bare_expr_type(double_type()), vector_types[i],
          vector_types[j], vector_types[k]);
      add("frechet_lpdf", bare_expr_type(double_type()), vector_types[i],
          vector_types[j], vector_types[k]);
    }
  }
 }
for (const auto& t : all_vector_types) {
  for (const auto& u : all_vector_types) {
    add("frechet_rng", rng_return_type<double_type>(t, u), t, u);
  }
 }
for (size_t i = 0; i < vector_types.size(); ++i) {
  for (size_t j = 0; j < vector_types.size(); ++j) {
    for (size_t k = 0; k < vector_types.size(); ++k) {
      add("gamma_ccdf_log", bare_expr_type(double_type()), vector_types[i],
	  vector_types[j], vector_types[k]);
      add("gamma_cdf", bare_expr_type(double_type()), vector_types[i], vector_types[j],
	  vector_types[k]);
      add("gamma_cdf_log", bare_expr_type(double_type()), vector_types[i],
	  vector_types[j], vector_types[k]);
      add("gamma_log", bare_expr_type(double_type()), vector_types[i], vector_types[j],
	  vector_types[k]);
      add("gamma_lccdf", bare_expr_type(double_type()), vector_types[i],
	  vector_types[j], vector_types[k]);
      add("gamma_lcdf", bare_expr_type(double_type()), vector_types[i],
	  vector_types[j], vector_types[k]);
      add("gamma_lpdf", bare_expr_type(double_type()), vector_types[i], vector_types[j],
	  vector_types[k]);
    }
  }
 }
add_binary("gamma_p");
add_binary("gamma_q");
for (const auto& t : all_vector_types) {
  for (const auto& u : all_vector_types) {
    add("gamma_rng", rng_return_type<double_type>(t, u), t, u);
  }
 }
add("gaussian_dlm_obs_log", bare_expr_type(double_type()), bare_expr_type(matrix_type()), bare_expr_type(matrix_type()), bare_expr_type(matrix_type()),
    bare_expr_type(matrix_type()), bare_expr_type(matrix_type()), bare_expr_type(vector_type()), bare_expr_type(matrix_type()));
add("gaussian_dlm_obs_log", bare_expr_type(double_type()), bare_expr_type(matrix_type()), bare_expr_type(matrix_type()), bare_expr_type(matrix_type()),
    bare_expr_type(vector_type()), bare_expr_type(matrix_type()), bare_expr_type(vector_type()), bare_expr_type(matrix_type()));
add("gaussian_dlm_obs_lpdf", bare_expr_type(double_type()), bare_expr_type(matrix_type()), bare_expr_type(matrix_type()), bare_expr_type(matrix_type()),
    bare_expr_type(matrix_type()), bare_expr_type(matrix_type()), bare_expr_type(vector_type()), bare_expr_type(matrix_type()));
add("gaussian_dlm_obs_lpdf", bare_expr_type(double_type()), bare_expr_type(matrix_type()), bare_expr_type(matrix_type()), bare_expr_type(matrix_type()),
    bare_expr_type(vector_type()), bare_expr_type(matrix_type()), bare_expr_type(vector_type()), bare_expr_type(matrix_type()));
add_nullary("get_lp");  // special handling in term_grammar_def
for (size_t i = 0; i < vector_types.size(); ++i) {
  for (size_t j = 0; j < vector_types.size(); ++j) {
    for (size_t k = 0; k < vector_types.size(); ++k) {
      add("gumbel_ccdf_log", bare_expr_type(double_type()), vector_types[i],
	  vector_types[j], vector_types[k]);
      add("gumbel_cdf", bare_expr_type(double_type()), vector_types[i], vector_types[j],
	  vector_types[k]);
      add("gumbel_cdf_log", bare_expr_type(double_type()), vector_types[i],
	  vector_types[j], vector_types[k]);
      add("gumbel_log", bare_expr_type(double_type()), vector_types[i], vector_types[j],
	  vector_types[k]);
      add("gumbel_lccdf", bare_expr_type(double_type()), vector_types[i],
	  vector_types[j], vector_types[k]);
      add("gumbel_lcdf", bare_expr_type(double_type()), vector_types[i],
	  vector_types[j], vector_types[k]);
      add("gumbel_lpdf", bare_expr_type(double_type()), vector_types[i], vector_types[j],
	  vector_types[k]);
    }
  }
 }
for (const auto& t : all_vector_types) {
  for (const auto& u : all_vector_types) {
    add("gumbel_rng", rng_return_type<double_type>(t, u), t, u);
  }
 }
add("head", bare_expr_type(row_vector_type()), bare_expr_type(row_vector_type()), bare_expr_type(int_type()));
add("head", bare_expr_type(vector_type()), bare_expr_type(vector_type()), bare_expr_type(int_type()));
for (size_t i = 0; i < bare_types.size(); ++i) {
  add("head", bare_expr_type(bare_array_type(bare_types[i], 1)),
      bare_expr_type(bare_array_type(bare_types[i], 1)), bare_expr_type(int_type()));
  add("head", bare_expr_type(bare_array_type(bare_types[i], 2)),
      bare_expr_type(bare_array_type(bare_types[i], 2)), bare_expr_type(int_type()));
  add("head", bare_expr_type(bare_array_type(bare_types[i], 3)),
      bare_expr_type(bare_array_type(bare_types[i], 3)), bare_expr_type(int_type()));
 }
add("hypergeometric_log", bare_expr_type(double_type()), bare_expr_type(int_type()), bare_expr_type(int_type()), bare_expr_type(int_type()), bare_expr_type(int_type()));
add("hypergeometric_lpmf", bare_expr_type(double_type()), bare_expr_type(int_type()), bare_expr_type(int_type()), bare_expr_type(int_type()), bare_expr_type(int_type()));
add("hypergeometric_rng", bare_expr_type(int_type()), bare_expr_type(int_type()), bare_expr_type(int_type()), bare_expr_type(int_type()));
add_binary("hypot");
add("if_else", bare_expr_type(double_type()), bare_expr_type(int_type()), bare_expr_type(double_type()), bare_expr_type(double_type()));
add("inc_beta", bare_expr_type(double_type()), bare_expr_type(double_type()), bare_expr_type(double_type()), bare_expr_type(double_type()));
add("int_step", bare_expr_type(int_type()), bare_expr_type(double_type()));
add("int_step", bare_expr_type(int_type()), bare_expr_type(int_type()));
add_unary_vectorized("inv");
for (size_t i = 0; i < vector_types.size(); ++i) {
  for (size_t j = 0; j < vector_types.size(); ++j) {
    add("inv_chi_square_ccdf_log", bare_expr_type(double_type()), vector_types[i], vector_types[j]);
    add("inv_chi_square_cdf", bare_expr_type(double_type()), vector_types[i], vector_types[j]);
    add("inv_chi_square_cdf_log", bare_expr_type(double_type()), vector_types[i], vector_types[j]);
    add("inv_chi_square_log", bare_expr_type(double_type()), vector_types[i], vector_types[j]);
    add("inv_chi_square_lccdf", bare_expr_type(double_type()), vector_types[i], vector_types[j]);
    add("inv_chi_square_lcdf", bare_expr_type(double_type()), vector_types[i], vector_types[j]);
    add("inv_chi_square_lpdf", bare_expr_type(double_type()), vector_types[i], vector_types[j]);
  }
 }
for (const auto& t : all_vector_types) {
  add("inv_chi_square_rng", rng_return_type<double_type>(t), t);
 }
add_unary_vectorized("inv_cloglog");
for (size_t i = 0; i < vector_types.size(); ++i) {
  for (size_t j = 0; j < vector_types.size(); ++j) {
    for (size_t k = 0; k < vector_types.size(); ++k) {
      add("inv_gamma_ccdf_log", bare_expr_type(double_type()), vector_types[i],
	  vector_types[j], vector_types[k]);
      add("inv_gamma_cdf", bare_expr_type(double_type()), vector_types[i],
	  vector_types[j], vector_types[k]);
      add("inv_gamma_cdf_log", bare_expr_type(double_type()), vector_types[i],
	  vector_types[j], vector_types[k]);
      add("inv_gamma_log", bare_expr_type(double_type()), vector_types[i],
	  vector_types[j], vector_types[k]);
      add("inv_gamma_lccdf", bare_expr_type(double_type()), vector_types[i],
	  vector_types[j], vector_types[k]);
      add("inv_gamma_lcdf", bare_expr_type(double_type()), vector_types[i],
	  vector_types[j], vector_types[k]);
      add("inv_gamma_lpdf", bare_expr_type(double_type()), vector_types[i],
	  vector_types[j], vector_types[k]);
    }
  }
 }
for (const auto& t : all_vector_types) {
  for (const auto& u : all_vector_types) {
    add("inv_gamma_rng", rng_return_type<double_type>(t, u), t, u);
  }
 }
add_unary_vectorized("inv_logit");
add_unary_vectorized("inv_Phi");
add_unary_vectorized("inv_sqrt");
add_unary_vectorized("inv_square");
add("inv_wishart_log", bare_expr_type(double_type()), bare_expr_type(matrix_type()), bare_expr_type(double_type()), bare_expr_type(matrix_type()));
add("inv_wishart_lpdf", bare_expr_type(double_type()), bare_expr_type(matrix_type()), bare_expr_type(double_type()), bare_expr_type(matrix_type()));
add("inv_wishart_rng", bare_expr_type(matrix_type()), bare_expr_type(double_type()), bare_expr_type(matrix_type()));
add("inverse", bare_expr_type(matrix_type()), bare_expr_type(matrix_type()));
add("inverse_spd", bare_expr_type(matrix_type()), bare_expr_type(matrix_type()));
add("is_inf", bare_expr_type(int_type()), bare_expr_type(double_type()));
add("is_nan", bare_expr_type(int_type()), bare_expr_type(double_type()));
add_binary("lbeta");
add_binary("lchoose");
add_unary_vectorized("lgamma");
add("lkj_corr_cholesky_log", bare_expr_type(double_type()), bare_expr_type(matrix_type()), bare_expr_type(double_type()));
add("lkj_corr_cholesky_lpdf", bare_expr_type(double_type()), bare_expr_type(matrix_type()), bare_expr_type(double_type()));
add("lkj_corr_cholesky_rng", bare_expr_type(matrix_type()), bare_expr_type(int_type()), bare_expr_type(double_type()));
add("lkj_corr_log", bare_expr_type(double_type()), bare_expr_type(matrix_type()), bare_expr_type(double_type()));
add("lkj_corr_lpdf", bare_expr_type(double_type()), bare_expr_type(matrix_type()), bare_expr_type(double_type()));
add("lkj_corr_rng", bare_expr_type(matrix_type()), bare_expr_type(int_type()), bare_expr_type(double_type()));
add("lkj_cov_log", bare_expr_type(double_type()), bare_expr_type(matrix_type()), bare_expr_type(vector_type()), bare_expr_type(vector_type()), bare_expr_type(double_type()));
add("lmgamma", bare_expr_type(double_type()), bare_expr_type(int_type()), bare_expr_type(double_type()));
add_binary("lmultiply");
add_unary_vectorized("log");
add_nullary("log10");
add_unary_vectorized("log10");
add_unary_vectorized("log1m");
add_unary_vectorized("log1m_exp");
add_unary_vectorized("log1m_inv_logit");
add_unary_vectorized("log1p");
add_unary_vectorized("log1p_exp");
add_nullary("log2");
add_unary_vectorized("log2");
add("log_determinant", bare_expr_type(double_type()), bare_expr_type(matrix_type()));
add_binary("log_diff_exp");
add_binary("log_falling_factorial");
add_ternary("log_mix");    // adds fn over double, double, double
for (size_t i = 1; i < vector_types.size(); ++i) {
  for (size_t j = 1; j < vector_types.size(); ++j) {
    add("log_mix", bare_expr_type(double_type()), bare_expr_type(vector_types[i]), bare_expr_type(vector_types[j]));
  }
  add("log_mix", bare_expr_type(double_type()), bare_expr_type(vector_types[i]), bare_expr_type(bare_array_type(vector_type(), 1)));
  add("log_mix", bare_expr_type(double_type()), bare_expr_type(vector_types[i]), bare_expr_type(bare_array_type(row_vector_type(), 1)));
 }
add_binary("log_rising_factorial");
add_unary_vectorized("log_inv_logit");
add("log_softmax", bare_expr_type(vector_type()), bare_expr_type(vector_type()));
add("log_sum_exp", bare_expr_type(double_type()), bare_expr_type(bare_array_type(double_type(), 1)));
add("log_sum_exp", bare_expr_type(double_type()), bare_expr_type(vector_type()));
add("log_sum_exp", bare_expr_type(double_type()), bare_expr_type(row_vector_type()));
add("log_sum_exp", bare_expr_type(double_type()), bare_expr_type(matrix_type()));
add_binary("log_sum_exp");
for (size_t i = 0; i < primitive_types.size(); ++i) {
  add("logical_negation", bare_expr_type(int_type()), primitive_types[i]);
  for (size_t j = 0; j < primitive_types.size(); ++j) {
    add("logical_or", bare_expr_type(int_type()), primitive_types[i],
	primitive_types[j]);
    add("logical_and", bare_expr_type(int_type()), primitive_types[i],
	primitive_types[j]);
    add("logical_eq", bare_expr_type(int_type()), primitive_types[i],
	primitive_types[j]);
    add("logical_neq", bare_expr_type(int_type()), primitive_types[i],
	primitive_types[j]);
    add("logical_lt", bare_expr_type(int_type()), primitive_types[i],
	primitive_types[j]);
    add("logical_lte", bare_expr_type(int_type()), primitive_types[i],
	primitive_types[j]);
    add("logical_gt", bare_expr_type(int_type()), primitive_types[i],
	primitive_types[j]);
    add("logical_gte", bare_expr_type(int_type()), primitive_types[i],
	primitive_types[j]);
  }
 }
for (size_t i = 0; i < vector_types.size(); ++i) {
  for (size_t j = 0; j < vector_types.size(); ++j) {
    for (size_t k = 0; k < vector_types.size(); ++k) {
      add("logistic_ccdf_log", bare_expr_type(double_type()), vector_types[i],
	  vector_types[j], vector_types[k]);
      add("logistic_cdf", bare_expr_type(double_type()), vector_types[i],
	  vector_types[j], vector_types[k]);
      add("logistic_cdf_log", bare_expr_type(double_type()), vector_types[i],
	  vector_types[j], vector_types[k]);
      add("logistic_log", bare_expr_type(double_type()), vector_types[i],
	  vector_types[j], vector_types[k]);
      add("logistic_lccdf", bare_expr_type(double_type()), vector_types[i],
	  vector_types[j], vector_types[k]);
      add("logistic_lcdf", bare_expr_type(double_type()), vector_types[i],
	  vector_types[j], vector_types[k]);
      add("logistic_lpdf", bare_expr_type(double_type()), vector_types[i],
	  vector_types[j], vector_types[k]);
    }
  }
 }
for (const auto& t : all_vector_types) {
  for (const auto& u : all_vector_types) {
    add("logistic_rng", rng_return_type<double_type>(t, u), t, u);
  }
 }
add_unary_vectorized("logit");
for (size_t i = 0; i < vector_types.size(); ++i) {
  for (size_t j = 0; j < vector_types.size(); ++j) {
    for (size_t k = 0; k < vector_types.size(); ++k) {
      add("lognormal_ccdf_log", bare_expr_type(double_type()), vector_types[i],
	  vector_types[j], vector_types[k]);
      add("lognormal_cdf", bare_expr_type(double_type()), vector_types[i],
	  vector_types[j], vector_types[k]);
      add("lognormal_cdf_log", bare_expr_type(double_type()), vector_types[i],
	  vector_types[j], vector_types[k]);
      add("lognormal_log", bare_expr_type(double_type()), vector_types[i],
	  vector_types[j], vector_types[k]);
      add("lognormal_lccdf", bare_expr_type(double_type()), vector_types[i],
	  vector_types[j], vector_types[k]);
      add("lognormal_lcdf", bare_expr_type(double_type()), vector_types[i],
	  vector_types[j], vector_types[k]);
      add("lognormal_lpdf", bare_expr_type(double_type()), vector_types[i],
	  vector_types[j], vector_types[k]);
    }
  }
 }
for (const auto& t : all_vector_types) {
  for (const auto& u : all_vector_types) {
    add("lognormal_rng", rng_return_type<double_type>(t, u), t, u);
  }
 }
add_nullary("machine_precision");
add("matrix_exp", bare_expr_type(matrix_type()), bare_expr_type(matrix_type()));
add("matrix_exp_multiply", bare_expr_type(matrix_type()), bare_expr_type(matrix_type()), bare_expr_type(matrix_type()));
add("max", bare_expr_type(int_type()), bare_expr_type(bare_array_type(int_type(), 1)));
add("max", bare_expr_type(double_type()), bare_expr_type(bare_array_type(double_type(), 1)));
add("max", bare_expr_type(double_type()), bare_expr_type(vector_type()));
add("max", bare_expr_type(double_type()), bare_expr_type(row_vector_type()));
add("max", bare_expr_type(double_type()), bare_expr_type(matrix_type()));
add("max", bare_expr_type(int_type()), bare_expr_type(int_type()), bare_expr_type(int_type()));
add("mdivide_left", bare_expr_type(vector_type()), bare_expr_type(matrix_type()), bare_expr_type(vector_type()));
add("mdivide_left", bare_expr_type(matrix_type()), bare_expr_type(matrix_type()), bare_expr_type(matrix_type()));
add("mdivide_left_spd", bare_expr_type(vector_type()), bare_expr_type(matrix_type()), bare_expr_type(vector_type()));
add("mdivide_left_spd", bare_expr_type(matrix_type()), bare_expr_type(matrix_type()), bare_expr_type(matrix_type()));
add("mdivide_left_tri_low", bare_expr_type(matrix_type()), bare_expr_type(matrix_type()), bare_expr_type(matrix_type()));
add("mdivide_left_tri_low", bare_expr_type(vector_type()), bare_expr_type(matrix_type()), bare_expr_type(vector_type()));
add("mdivide_right", bare_expr_type(row_vector_type()), bare_expr_type(row_vector_type()), bare_expr_type(matrix_type()));
add("mdivide_right_spd", bare_expr_type(matrix_type()), bare_expr_type(matrix_type()), bare_expr_type(matrix_type()));
add("mdivide_right_spd", bare_expr_type(row_vector_type()), bare_expr_type(row_vector_type()), bare_expr_type(matrix_type()));
add("mdivide_right", bare_expr_type(matrix_type()), bare_expr_type(matrix_type()), bare_expr_type(matrix_type()));
add("mdivide_right_tri_low", bare_expr_type(row_vector_type()), bare_expr_type(row_vector_type()), bare_expr_type(matrix_type()));
add("mdivide_right_tri_low", bare_expr_type(matrix_type()), bare_expr_type(matrix_type()), bare_expr_type(matrix_type()));
add("mean", bare_expr_type(double_type()), bare_expr_type(bare_array_type(double_type(), 1)));
add("mean", bare_expr_type(double_type()), bare_expr_type(vector_type()));
add("mean", bare_expr_type(double_type()), bare_expr_type(row_vector_type()));
add("mean", bare_expr_type(double_type()), bare_expr_type(matrix_type()));
add("min", bare_expr_type(int_type()), bare_expr_type(bare_array_type(int_type(), 1)));
add("min", bare_expr_type(double_type()), bare_expr_type(bare_array_type(double_type(), 1)));
add("min", bare_expr_type(double_type()), bare_expr_type(vector_type()));
add("min", bare_expr_type(double_type()), bare_expr_type(row_vector_type()));
add("min", bare_expr_type(double_type()), bare_expr_type(matrix_type()));
add("min", bare_expr_type(int_type()), bare_expr_type(int_type()), bare_expr_type(int_type()));
add("minus", bare_expr_type(double_type()), bare_expr_type(double_type()));
add("minus", bare_expr_type(vector_type()), bare_expr_type(vector_type()));
add("minus", bare_expr_type(row_vector_type()), bare_expr_type(row_vector_type()));
add("minus", bare_expr_type(matrix_type()), bare_expr_type(matrix_type()));
add("modified_bessel_first_kind", bare_expr_type(double_type()), bare_expr_type(int_type()), bare_expr_type(double_type()));
add("modified_bessel_second_kind", bare_expr_type(double_type()), bare_expr_type(int_type()), bare_expr_type(double_type()));
add("modulus", bare_expr_type(int_type()), bare_expr_type(int_type()), bare_expr_type(int_type()));
add("multi_gp_log", bare_expr_type(double_type()), bare_expr_type(matrix_type()), bare_expr_type(matrix_type()), bare_expr_type(vector_type()));
add("multi_gp_lpdf", bare_expr_type(double_type()), bare_expr_type(matrix_type()), bare_expr_type(matrix_type()), bare_expr_type(vector_type()));
add("multi_gp_cholesky_log", bare_expr_type(double_type()), bare_expr_type(matrix_type()), bare_expr_type(matrix_type()), bare_expr_type(vector_type()));
add("multi_gp_cholesky_lpdf", bare_expr_type(double_type()), bare_expr_type(matrix_type()), bare_expr_type(matrix_type()), bare_expr_type(vector_type()));
{
  std::vector<bare_expr_type> eigen_vector_types;
  eigen_vector_types.push_back(vector_type());
  eigen_vector_types.push_back(bare_array_type(vector_type()));
  eigen_vector_types.push_back(row_vector_type());
  eigen_vector_types.push_back(bare_array_type(row_vector_type()));
  for (size_t k = 0; k < 4; ++k) {
    for (size_t l = 0; l < 4; ++l) {
      add("multi_normal_cholesky_log", bare_expr_type(double_type()),
          bare_expr_type(eigen_vector_types[k]),
          bare_expr_type(eigen_vector_types[l]), bare_expr_type(matrix_type()));

      add("multi_normal_cholesky_lpdf", bare_expr_type(double_type()),
          bare_expr_type(eigen_vector_types[k]),
          bare_expr_type(eigen_vector_types[l]), bare_expr_type(matrix_type()));

      add("multi_normal_log", bare_expr_type(double_type()),
          bare_expr_type(eigen_vector_types[k]),
          bare_expr_type(eigen_vector_types[l]), bare_expr_type(matrix_type()));

      add("multi_normal_lpdf", bare_expr_type(double_type()),
          bare_expr_type(eigen_vector_types[k]),
          bare_expr_type(eigen_vector_types[l]), bare_expr_type(matrix_type()));

      add("multi_normal_prec_log", bare_expr_type(double_type()),
          bare_expr_type(eigen_vector_types[k]),
          bare_expr_type(eigen_vector_types[l]), bare_expr_type(matrix_type()));

      add("multi_normal_prec_lpdf", bare_expr_type(double_type()),
          bare_expr_type(eigen_vector_types[k]),
          bare_expr_type(eigen_vector_types[l]), bare_expr_type(matrix_type()));

      add("multi_student_t_log", bare_expr_type(double_type()),
          bare_expr_type(eigen_vector_types[k]), bare_expr_type(double_type()),
          bare_expr_type(eigen_vector_types[l]), bare_expr_type(matrix_type()));

      add("multi_student_t_lpdf", bare_expr_type(double_type()),
          bare_expr_type(eigen_vector_types[k]), bare_expr_type(double_type()),
          bare_expr_type(eigen_vector_types[l]), bare_expr_type(matrix_type()));
    }
  }
}
add("multi_normal_rng", bare_expr_type(vector_type()), bare_expr_type(vector_type()), bare_expr_type(matrix_type()));
add("multi_normal_rng", bare_expr_type(bare_array_type(vector_type(), 1)), bare_expr_type(bare_array_type(vector_type(), 1)), bare_expr_type(matrix_type()));
add("multi_normal_rng", bare_expr_type(vector_type()), bare_expr_type(row_vector_type()), bare_expr_type(matrix_type()));
add("multi_normal_rng", bare_expr_type(bare_array_type(vector_type(), 1)), bare_expr_type(bare_array_type(row_vector_type(), 1)), bare_expr_type(matrix_type()));

add("multi_normal_cholesky_rng", bare_expr_type(vector_type()), bare_expr_type(vector_type()), bare_expr_type(matrix_type()));
add("multi_normal_cholesky_rng", bare_expr_type(bare_array_type(vector_type(), 1)), bare_expr_type(bare_array_type(vector_type(), 1)), bare_expr_type(matrix_type()));
add("multi_normal_cholesky_rng", bare_expr_type(vector_type()), bare_expr_type(row_vector_type()), bare_expr_type(matrix_type()));
add("multi_normal_cholesky_rng", bare_expr_type(bare_array_type(vector_type(), 1)), bare_expr_type(bare_array_type(row_vector_type(), 1)), bare_expr_type(matrix_type()));

add("multi_student_t_rng", bare_expr_type(vector_type()), bare_expr_type(double_type()), bare_expr_type(vector_type()), bare_expr_type(matrix_type()));
add("multi_student_t_rng", bare_expr_type(bare_array_type(vector_type(), 1)), bare_expr_type(double_type()), bare_expr_type(bare_array_type(vector_type(), 1)), bare_expr_type(matrix_type()));
add("multi_student_t_rng", bare_expr_type(vector_type()), bare_expr_type(double_type()), bare_expr_type(row_vector_type()), bare_expr_type(matrix_type()));
add("multi_student_t_rng", bare_expr_type(bare_array_type(vector_type(), 1)), bare_expr_type(double_type()), bare_expr_type(bare_array_type(row_vector_type(), 1)), bare_expr_type(matrix_type()));

add("multinomial_log", bare_expr_type(double_type()), bare_expr_type(bare_array_type(int_type(), 1)), bare_expr_type(vector_type()));
add("multinomial_lpmf", bare_expr_type(double_type()), bare_expr_type(bare_array_type(int_type(), 1)), bare_expr_type(vector_type()));
add("multinomial_rng", bare_expr_type(bare_array_type(int_type(), 1)), bare_expr_type(vector_type()), bare_expr_type(int_type()));
add("multiply", bare_expr_type(double_type()), bare_expr_type(double_type()), bare_expr_type(double_type()));
add("multiply", bare_expr_type(vector_type()), bare_expr_type(vector_type()), bare_expr_type(double_type()));
add("multiply", bare_expr_type(row_vector_type()), bare_expr_type(row_vector_type()), bare_expr_type(double_type()));
add("multiply", bare_expr_type(matrix_type()), bare_expr_type(matrix_type()), bare_expr_type(double_type()));
add("multiply", bare_expr_type(double_type()), bare_expr_type(row_vector_type()), bare_expr_type(vector_type()));
add("multiply", bare_expr_type(matrix_type()), bare_expr_type(vector_type()), bare_expr_type(row_vector_type()));
add("multiply", bare_expr_type(vector_type()), bare_expr_type(matrix_type()), bare_expr_type(vector_type()));
add("multiply", bare_expr_type(row_vector_type()), bare_expr_type(row_vector_type()), bare_expr_type(matrix_type()));
add("multiply", bare_expr_type(matrix_type()), bare_expr_type(matrix_type()), bare_expr_type(matrix_type()));
add("multiply", bare_expr_type(vector_type()), bare_expr_type(double_type()), bare_expr_type(vector_type()));
add("multiply", bare_expr_type(row_vector_type()), bare_expr_type(double_type()), bare_expr_type(row_vector_type()));
add("multiply", bare_expr_type(matrix_type()), bare_expr_type(double_type()), bare_expr_type(matrix_type()));
add_binary("multiply_log");
add("multiply_lower_tri_self_transpose", bare_expr_type(matrix_type()), bare_expr_type(matrix_type()));
for (size_t i = 0; i < int_vector_types.size(); ++i) {
  for (size_t j = 0; j < vector_types.size(); ++j) {
    for (size_t k = 0; k < vector_types.size(); ++k) {
      add("neg_binomial_ccdf_log", bare_expr_type(double_type()),
          int_vector_types[i], vector_types[j], vector_types[k]);
      add("neg_binomial_cdf", bare_expr_type(double_type()),
          int_vector_types[i], vector_types[j], vector_types[k]);
      add("neg_binomial_cdf_log", bare_expr_type(double_type()),
          int_vector_types[i], vector_types[j], vector_types[k]);
      add("neg_binomial_log", bare_expr_type(double_type()),
          int_vector_types[i], vector_types[j], vector_types[k]);
      add("neg_binomial_lccdf", bare_expr_type(double_type()),
          int_vector_types[i], vector_types[j], vector_types[k]);
      add("neg_binomial_lcdf", bare_expr_type(double_type()),
          int_vector_types[i], vector_types[j], vector_types[k]);
      add("neg_binomial_lpmf", bare_expr_type(double_type()),
          int_vector_types[i], vector_types[j], vector_types[k]);

      add("neg_binomial_2_ccdf_log", bare_expr_type(double_type()),
          int_vector_types[i], vector_types[j], vector_types[k]);
      add("neg_binomial_2_cdf", bare_expr_type(double_type()),
          int_vector_types[i], vector_types[j], vector_types[k]);
      add("neg_binomial_2_cdf_log", bare_expr_type(double_type()),
          int_vector_types[i], vector_types[j], vector_types[k]);
      add("neg_binomial_2_log", bare_expr_type(double_type()),
          int_vector_types[i], vector_types[j], vector_types[k]);
      add("neg_binomial_2_lccdf", bare_expr_type(double_type()),
          int_vector_types[i], vector_types[j], vector_types[k]);
      add("neg_binomial_2_lcdf", bare_expr_type(double_type()),
          int_vector_types[i], vector_types[j], vector_types[k]);
      add("neg_binomial_2_lpmf", bare_expr_type(double_type()),
          int_vector_types[i], vector_types[j], vector_types[k]);

      add("neg_binomial_2_log_log", bare_expr_type(double_type()),
          int_vector_types[i], vector_types[j], vector_types[k]);
      add("neg_binomial_2_log_lpmf", bare_expr_type(double_type()),
          int_vector_types[i], vector_types[j], vector_types[k]);
    }
  }
}
for (const auto& t : all_vector_types) {
  for (const auto& u : all_vector_types) {
    add("neg_binomial_rng", rng_return_type<int_type>(t, u), t, u);
  }
 }
for (const auto& t : all_vector_types) {
  for (const auto& u : all_vector_types) {
    add("neg_binomial_2_rng", rng_return_type<int_type>(t, u), t, u);
  }
 }
for (const auto& t : all_vector_types) {
  for (const auto& u : all_vector_types) {
    add("neg_binomial_2_log_rng", rng_return_type<int_type>(t, u), t, u);
  }
 }
add_nullary("negative_infinity");
for (size_t i = 0; i < vector_types.size(); ++i) {
  for (size_t j = 0; j < vector_types.size(); ++j) {
    for (size_t k = 0; k < vector_types.size(); ++k) {
      add("normal_ccdf_log", bare_expr_type(double_type()),
          vector_types[i], vector_types[j], vector_types[k]);
      add("normal_cdf", bare_expr_type(double_type()),
          vector_types[i], vector_types[j], vector_types[k]);
      add("normal_cdf_log", bare_expr_type(double_type()),
          vector_types[i], vector_types[j], vector_types[k]);
      add("normal_log", bare_expr_type(double_type()),
          vector_types[i], vector_types[j], vector_types[k]);
      add("normal_lccdf", bare_expr_type(double_type()),
          vector_types[i], vector_types[j], vector_types[k]);
      add("normal_lcdf", bare_expr_type(double_type()),
          vector_types[i], vector_types[j], vector_types[k]);
      add("normal_lpdf", bare_expr_type(double_type()),
          vector_types[i], vector_types[j], vector_types[k]);
    }
  }
 }
for (const auto& t : all_vector_types) {
  for (const auto& u : all_vector_types) {
    add("normal_rng", rng_return_type<double_type>(t, u), t, u);
  }
 }
add_nullary("not_a_number");
add("num_elements", bare_expr_type(int_type()), bare_expr_type(matrix_type()));
add("num_elements", bare_expr_type(int_type()), bare_expr_type(vector_type()));
add("num_elements", bare_expr_type(int_type()), bare_expr_type(row_vector_type()));
for (size_t i=1; i < 10; i++) {
  add("num_elements", bare_expr_type(int_type()), bare_expr_type(bare_array_type(bare_array_type(int_type(), i))));
  add("num_elements", bare_expr_type(int_type()), bare_expr_type(bare_array_type(bare_array_type(double_type(), i))));
  add("num_elements", bare_expr_type(int_type()), bare_expr_type(bare_array_type(bare_array_type(matrix_type(), i))));
  add("num_elements", bare_expr_type(int_type()), bare_expr_type(bare_array_type(bare_array_type(row_vector_type(), i))));
  add("num_elements", bare_expr_type(int_type()), bare_expr_type(bare_array_type(bare_array_type(vector_type(), i))));
 }
add("ordered_logistic_log", bare_expr_type(double_type()), bare_expr_type(int_type()),
    bare_expr_type(double_type()), bare_expr_type(vector_type()));
add("ordered_logistic_log", bare_expr_type(double_type()),
    bare_expr_type(bare_array_type(int_type(), 1)), bare_expr_type(vector_type()),
    bare_expr_type(vector_type()));
add("ordered_logistic_log", bare_expr_type(double_type()),
    bare_expr_type(bare_array_type(int_type(), 1)), bare_expr_type(vector_type()),
    bare_expr_type(bare_array_type(vector_type(), 1)));

add("ordered_logistic_lpmf", bare_expr_type(double_type()), bare_expr_type(int_type()),
    bare_expr_type(double_type()), bare_expr_type(vector_type()));
add("ordered_logistic_lpmf", bare_expr_type(double_type()),
    bare_expr_type(bare_array_type(int_type(), 1)), bare_expr_type(vector_type()),
    bare_expr_type(vector_type()));
add("ordered_logistic_lpmf", bare_expr_type(double_type()),
    bare_expr_type(bare_array_type(int_type(), 1)), bare_expr_type(vector_type()),
    bare_expr_type(bare_array_type(vector_type(), 1)));

add("ordered_logistic_rng", bare_expr_type(int_type()), bare_expr_type(double_type()),
    bare_expr_type(vector_type()));

add("ordered_probit_log", bare_expr_type(double_type()), bare_expr_type(int_type()),
    bare_expr_type(double_type()), bare_expr_type(vector_type()));
add("ordered_probit_log", bare_expr_type(double_type()),
    bare_expr_type(bare_array_type(int_type(), 1)), bare_expr_type(vector_type()),
    bare_expr_type(vector_type()));
add("ordered_probit_log", bare_expr_type(double_type()),
    bare_expr_type(bare_array_type(int_type(), 1)), bare_expr_type(vector_type()),
    bare_expr_type(bare_array_type(vector_type(), 1)));

add("ordered_probit_lpmf", bare_expr_type(double_type()), bare_expr_type(int_type()),
    bare_expr_type(double_type()), bare_expr_type(vector_type()));
add("ordered_probit_lpmf", bare_expr_type(double_type()),
    bare_expr_type(bare_array_type(int_type(), 1)), bare_expr_type(double_type()),
    bare_expr_type(vector_type()));
add("ordered_probit_lpmf", bare_expr_type(double_type()),
    bare_expr_type(bare_array_type(int_type(), 1)), bare_expr_type(double_type()),
    bare_expr_type(bare_array_type(vector_type(), 1)));

add("ordered_probit_rng", bare_expr_type(int_type()), bare_expr_type(double_type()),
    bare_expr_type(vector_type()));


add_binary("owens_t");
for (size_t i = 0; i < vector_types.size(); ++i) {
  for (size_t j = 0; j < vector_types.size(); ++j) {
    for (size_t k = 0; k < vector_types.size(); ++k) {
      add("pareto_ccdf_log", bare_expr_type(double_type()),
          vector_types[i], vector_types[j], vector_types[k]);
      add("pareto_cdf", bare_expr_type(double_type()),
          vector_types[i], vector_types[j], vector_types[k]);
      add("pareto_cdf_log", bare_expr_type(double_type()),
          vector_types[i], vector_types[j], vector_types[k]);
      add("pareto_log", bare_expr_type(double_type()),
          vector_types[i], vector_types[j], vector_types[k]);
      add("pareto_lccdf", bare_expr_type(double_type()),
          vector_types[i], vector_types[j], vector_types[k]);
      add("pareto_lcdf", bare_expr_type(double_type()),
          vector_types[i], vector_types[j], vector_types[k]);
      add("pareto_lpdf", bare_expr_type(double_type()),
          vector_types[i], vector_types[j], vector_types[k]);
    }
  }
 }
for (const auto& t : all_vector_types) {
  for (const auto& u : all_vector_types) {
    add("pareto_rng", rng_return_type<double_type>(t, u), t, u);
  }
 }
for (size_t i = 0; i < vector_types.size(); ++i) {
  for (size_t j = 0; j < vector_types.size(); ++j) {
    for (size_t k = 0; k < vector_types.size(); ++k) {
      for (size_t l = 0; l < vector_types.size(); ++l) {
        add("pareto_type_2_ccdf_log", bare_expr_type(double_type()), vector_types[i],
            vector_types[j], vector_types[k], vector_types[l]);
        add("pareto_type_2_cdf", bare_expr_type(double_type()), vector_types[i],
            vector_types[j], vector_types[k], vector_types[l]);
        add("pareto_type_2_cdf_log", bare_expr_type(double_type()), vector_types[i],
            vector_types[j], vector_types[k], vector_types[l]);
        add("pareto_type_2_log", bare_expr_type(double_type()), vector_types[i],
            vector_types[j], vector_types[k], vector_types[l]);
        add("pareto_type_2_lccdf", bare_expr_type(double_type()), vector_types[i],
            vector_types[j], vector_types[k], vector_types[l]);
        add("pareto_type_2_lcdf", bare_expr_type(double_type()), vector_types[i],
            vector_types[j], vector_types[k], vector_types[l]);
        add("pareto_type_2_lpdf", bare_expr_type(double_type()), vector_types[i],
            vector_types[j], vector_types[k], vector_types[l]);
      }
    }
  }
 }
for (const auto& t : all_vector_types) {
  for (const auto& u : all_vector_types) {
    for (const auto& v : all_vector_types) {
      add("pareto_type_2_rng", rng_return_type<double_type>(t, u, v), t, u, v);
    }
  }
 }
add_unary_vectorized("Phi");
add_unary_vectorized("Phi_approx");
add_nullary("pi");
for (size_t i = 0; i < int_vector_types.size(); ++i) {
  for (size_t j = 0; j < vector_types.size(); ++j) {
    add("poisson_ccdf_log", bare_expr_type(double_type()), int_vector_types[i],
        vector_types[j]);
    add("poisson_cdf", bare_expr_type(double_type()), int_vector_types[i],
        vector_types[j]);
    add("poisson_cdf_log", bare_expr_type(double_type()), int_vector_types[i],
        vector_types[j]);
    add("poisson_log", bare_expr_type(double_type()), int_vector_types[i],
        vector_types[j]);
    add("poisson_lccdf", bare_expr_type(double_type()), int_vector_types[i],
        vector_types[j]);
    add("poisson_lcdf", bare_expr_type(double_type()), int_vector_types[i],
        vector_types[j]);
    add("poisson_lpmf", bare_expr_type(double_type()), int_vector_types[i],
        vector_types[j]);
  }
}
for (const auto& t : all_vector_types) {
  add("poisson_rng", rng_return_type<int_type>(t), t);
 }
for (size_t i = 0; i < int_vector_types.size(); ++i) {
  for (size_t j = 0; j < vector_types.size(); ++j) {
    add("poisson_log_log", bare_expr_type(double_type()), int_vector_types[i],
        vector_types[j]);
    add("poisson_log_lpmf", bare_expr_type(double_type()), int_vector_types[i],
        vector_types[j]);
  }
}
for (const auto& t : all_vector_types) {
  add("poisson_log_rng", rng_return_type<int_type>(t), t);
 }
add_nullary("positive_infinity");
add_binary("pow");
add("prod", bare_expr_type(int_type()), bare_expr_type(bare_array_type(int_type(), 1)));
add("prod", bare_expr_type(double_type()), bare_expr_type(bare_array_type(double_type(), 1)));
add("prod", bare_expr_type(double_type()), bare_expr_type(vector_type()));
add("prod", bare_expr_type(double_type()), bare_expr_type(row_vector_type()));
add("prod", bare_expr_type(double_type()), bare_expr_type(matrix_type()));
add("quad_form", bare_expr_type(double_type()), bare_expr_type(matrix_type()), bare_expr_type(vector_type()));
add("quad_form", bare_expr_type(matrix_type()), bare_expr_type(matrix_type()), bare_expr_type(matrix_type()));
add("quad_form_sym", bare_expr_type(double_type()), bare_expr_type(matrix_type()), bare_expr_type(vector_type()));
add("quad_form_sym", bare_expr_type(matrix_type()), bare_expr_type(matrix_type()), bare_expr_type(matrix_type()));
add("quad_form_diag", bare_expr_type(matrix_type()), bare_expr_type(matrix_type()), bare_expr_type(vector_type()));
add("quad_form_diag", bare_expr_type(matrix_type()), bare_expr_type(matrix_type()), bare_expr_type(row_vector_type()));
add("rank", bare_expr_type(int_type()), bare_expr_type(bare_array_type(int_type(), 1)), bare_expr_type(int_type()));
add("rank", bare_expr_type(int_type()), bare_expr_type(bare_array_type(double_type(), 1)), bare_expr_type(int_type()));
add("rank", bare_expr_type(int_type()), bare_expr_type(vector_type()), bare_expr_type(int_type()));
add("rank", bare_expr_type(int_type()), bare_expr_type(row_vector_type()), bare_expr_type(int_type()));
for (size_t i = 0; i < vector_types.size(); ++i) {
  for (size_t j = 0; j < vector_types.size(); ++j) {
    add("rayleigh_ccdf_log", bare_expr_type(double_type()), vector_types[i], vector_types[j]);
    add("rayleigh_cdf", bare_expr_type(double_type()), vector_types[i], vector_types[j]);
    add("rayleigh_cdf_log", bare_expr_type(double_type()), vector_types[i], vector_types[j]);
    add("rayleigh_log", bare_expr_type(double_type()), vector_types[i], vector_types[j]);
    add("rayleigh_lccdf", bare_expr_type(double_type()), vector_types[i], vector_types[j]);
    add("rayleigh_lcdf", bare_expr_type(double_type()), vector_types[i], vector_types[j]);
    add("rayleigh_lpdf", bare_expr_type(double_type()), vector_types[i], vector_types[j]);
  }
 }
for (const auto& t : all_vector_types) {
  add("rayleigh_rng", rng_return_type<double_type>(t), t);
 }
add("append_row", bare_expr_type(matrix_type()), bare_expr_type(matrix_type()), bare_expr_type(matrix_type()));
add("append_row", bare_expr_type(matrix_type()), bare_expr_type(row_vector_type()), bare_expr_type(matrix_type()));
add("append_row", bare_expr_type(matrix_type()), bare_expr_type(matrix_type()), bare_expr_type(row_vector_type()));
add("append_row", bare_expr_type(matrix_type()), bare_expr_type(row_vector_type()), bare_expr_type(row_vector_type()));
add("append_row", bare_expr_type(vector_type()), bare_expr_type(vector_type()), bare_expr_type(vector_type()));
add("append_row", bare_expr_type(vector_type()), bare_expr_type(double_type()), bare_expr_type(vector_type()));
add("append_row", bare_expr_type(vector_type()), bare_expr_type(vector_type()), bare_expr_type(double_type()));
for (size_t i = 0; i < bare_types.size(); ++i) {
  add("rep_array", bare_expr_type(bare_array_type(bare_types[i], 1)), bare_types[i], bare_expr_type(int_type()));
  add("rep_array", bare_expr_type(bare_array_type(bare_types[i], 2)), bare_types[i], bare_expr_type(int_type()), bare_expr_type(int_type()));
  add("rep_array", bare_expr_type(bare_array_type(bare_types[i], 3)), bare_types[i],
      bare_expr_type(int_type()), bare_expr_type(int_type()), bare_expr_type(int_type()));
  for (size_t j = 1; j <= 3; ++j) {
    add("rep_array", bare_expr_type(bare_array_type(bare_types[i], j + 1)),
        bare_expr_type(bare_array_type(bare_types[i], j)),  bare_expr_type(int_type()));
    add("rep_array", bare_expr_type(bare_array_type(bare_types[i], j + 2)),
        bare_expr_type(bare_array_type(bare_types[i], j)),  bare_expr_type(int_type()), bare_expr_type(int_type()));
    add("rep_array", bare_expr_type(bare_array_type(bare_types[i], j + 3)),
        bare_expr_type(bare_array_type(bare_types[i], j)),  bare_expr_type(int_type()), bare_expr_type(int_type()), bare_expr_type(int_type()));
  }
 }
add("rep_matrix", bare_expr_type(matrix_type()), bare_expr_type(double_type()), bare_expr_type(int_type()), bare_expr_type(int_type()));
add("rep_matrix", bare_expr_type(matrix_type()), bare_expr_type(vector_type()), bare_expr_type(int_type()));
add("rep_matrix", bare_expr_type(matrix_type()), bare_expr_type(row_vector_type()), bare_expr_type(int_type()));
add("rep_row_vector", bare_expr_type(row_vector_type()), bare_expr_type(double_type()), bare_expr_type(int_type()));
add("rep_vector", bare_expr_type(vector_type()), bare_expr_type(double_type()), bare_expr_type(int_type()));
add("rising_factorial", bare_expr_type(double_type()), bare_expr_type(double_type()), bare_expr_type(int_type()));
add("rising_factorial", bare_expr_type(int_type()), bare_expr_type(int_type()), bare_expr_type(int_type()));
add_unary_vectorized("round");
add("row", bare_expr_type(row_vector_type()), bare_expr_type(matrix_type()), bare_expr_type(int_type()));
add("rows", bare_expr_type(int_type()), bare_expr_type(vector_type()));
add("rows", bare_expr_type(int_type()), bare_expr_type(row_vector_type()));
add("rows", bare_expr_type(int_type()), bare_expr_type(matrix_type()));
add("rows_dot_product", bare_expr_type(vector_type()), bare_expr_type(vector_type()), bare_expr_type(vector_type()));
add("rows_dot_product", bare_expr_type(vector_type()), bare_expr_type(row_vector_type()), bare_expr_type(row_vector_type()));
add("rows_dot_product", bare_expr_type(vector_type()), bare_expr_type(matrix_type()), bare_expr_type(matrix_type()));
add("rows_dot_self", bare_expr_type(vector_type()), bare_expr_type(vector_type()));
add("rows_dot_self", bare_expr_type(vector_type()), bare_expr_type(row_vector_type()));
add("rows_dot_self", bare_expr_type(vector_type()), bare_expr_type(matrix_type()));
add("scale_matrix_exp_multiply", bare_expr_type(matrix_type()), bare_expr_type(double_type()), bare_expr_type(matrix_type()), bare_expr_type(matrix_type()));
for (size_t i = 0; i < vector_types.size(); ++i) {
  for (size_t j = 0; j < vector_types.size(); ++j) {
    for (size_t k = 0; k < vector_types.size(); ++k) {
      add("scaled_inv_chi_square_ccdf_log", bare_expr_type(double_type()),
          vector_types[i], vector_types[j], vector_types[k]);
      add("scaled_inv_chi_square_cdf", bare_expr_type(double_type()),
          vector_types[i], vector_types[j], vector_types[k]);
      add("scaled_inv_chi_square_cdf_log", bare_expr_type(double_type()),
          vector_types[i], vector_types[j], vector_types[k]);
      add("scaled_inv_chi_square_log", bare_expr_type(double_type()),
          vector_types[i], vector_types[j], vector_types[k]);
      add("scaled_inv_chi_square_lccdf", bare_expr_type(double_type()),
          vector_types[i], vector_types[j], vector_types[k]);
      add("scaled_inv_chi_square_lcdf", bare_expr_type(double_type()),
          vector_types[i], vector_types[j], vector_types[k]);
      add("scaled_inv_chi_square_lpdf", bare_expr_type(double_type()),
          vector_types[i], vector_types[j], vector_types[k]);
    }
  }
 }
for (const auto& t : all_vector_types) {
  for (const auto& u : all_vector_types) {
    add("scaled_inv_chi_square_rng", rng_return_type<double_type>(t, u), t, u);
  }
 }
add("sd", bare_expr_type(double_type()), bare_expr_type(bare_array_type(double_type(), 1)));
add("sd", bare_expr_type(double_type()), bare_expr_type(vector_type()));
add("sd", bare_expr_type(double_type()), bare_expr_type(row_vector_type()));
add("sd", bare_expr_type(double_type()), bare_expr_type(matrix_type()));
add("segment", bare_expr_type(row_vector_type()), bare_expr_type(row_vector_type()), bare_expr_type(int_type()), bare_expr_type(int_type()));
add("segment", bare_expr_type(vector_type()), bare_expr_type(vector_type()), bare_expr_type(int_type()), bare_expr_type(int_type()));
for (size_t i = 0; i < bare_types.size(); ++i) {
  add("segment", bare_expr_type(bare_array_type(bare_types[i], 1)),
      bare_expr_type(bare_array_type(bare_types[i], 1)), bare_expr_type(int_type()), bare_expr_type(int_type()));
  add("segment", bare_expr_type(bare_array_type(bare_types[i], 2)),
      bare_expr_type(bare_array_type(bare_types[i], 2)), bare_expr_type(int_type()), bare_expr_type(int_type()));
  add("segment", bare_expr_type(bare_array_type(bare_types[i], 3)),
      bare_expr_type(bare_array_type(bare_types[i], 3)), bare_expr_type(int_type()), bare_expr_type(int_type()));
 }
add_unary_vectorized("sin");
add("singular_values", bare_expr_type(vector_type()), bare_expr_type(matrix_type()));
add_unary_vectorized("sinh");
// size() is polymorphic over arrays, so start i at 1
for (size_t i = 1; i < 8; ++i) {
  add("size", bare_expr_type(int_type()), bare_expr_type(bare_array_type(bare_array_type(int_type(), i))));
  add("size", bare_expr_type(int_type()), bare_expr_type(bare_array_type(bare_array_type(double_type(), i))));
  add("size", bare_expr_type(int_type()), bare_expr_type(bare_array_type(bare_array_type(vector_type(), i))));
  add("size", bare_expr_type(int_type()), bare_expr_type(bare_array_type(bare_array_type(row_vector_type(), i))));
  add("size", bare_expr_type(int_type()), bare_expr_type(bare_array_type(bare_array_type(matrix_type(), i))));
 }
for (size_t i = 0; i < vector_types.size(); ++i) {
  for (size_t j = 0; j < vector_types.size(); ++j) {
    for (size_t k = 0; k < vector_types.size(); ++k) {
      for (size_t l = 0; l < vector_types.size(); ++l) {
        add("skew_normal_ccdf_log", bare_expr_type(double_type()), vector_types[i],
            vector_types[j], vector_types[k], vector_types[l]);
        add("skew_normal_cdf", bare_expr_type(double_type()), vector_types[i],
            vector_types[j], vector_types[k], vector_types[l]);
        add("skew_normal_cdf_log", bare_expr_type(double_type()), vector_types[i],
            vector_types[j], vector_types[k], vector_types[l]);
        add("skew_normal_log", bare_expr_type(double_type()), vector_types[i],
            vector_types[j], vector_types[k], vector_types[l]);
        add("skew_normal_lccdf", bare_expr_type(double_type()), vector_types[i],
            vector_types[j], vector_types[k], vector_types[l]);
        add("skew_normal_lcdf", bare_expr_type(double_type()), vector_types[i],
            vector_types[j], vector_types[k], vector_types[l]);
        add("skew_normal_lpdf", bare_expr_type(double_type()), vector_types[i],
            vector_types[j], vector_types[k], vector_types[l]);
      }
    }
  }
 }
for (const auto& t : all_vector_types) {
  for (const auto& u : all_vector_types) {
    for (const auto& v : all_vector_types) {
      add("skew_normal_rng", rng_return_type<double_type>(t, u, v), t, u, v);
    }
  }
 }
add("softmax", bare_expr_type(vector_type()), bare_expr_type(vector_type()));
add("sort_asc", bare_expr_type(bare_array_type(int_type(), 1)), bare_expr_type(bare_array_type(int_type(), 1)));
add("sort_asc", bare_expr_type(bare_array_type(double_type(), 1)), bare_expr_type(bare_array_type(double_type(), 1)));
add("sort_asc", bare_expr_type(vector_type()), bare_expr_type(vector_type()));
add("sort_asc", bare_expr_type(row_vector_type()), bare_expr_type(row_vector_type()));
add("sort_desc", bare_expr_type(bare_array_type(int_type(), 1)), bare_expr_type(bare_array_type(int_type(), 1)));
add("sort_desc", bare_expr_type(bare_array_type(double_type(), 1)), bare_expr_type(bare_array_type(double_type(), 1)));
add("sort_desc", bare_expr_type(vector_type()), bare_expr_type(vector_type()));
add("sort_desc", bare_expr_type(row_vector_type()), bare_expr_type(row_vector_type()));
add("sort_indices_asc", bare_expr_type(bare_array_type(int_type(), 1)), bare_expr_type(bare_array_type(int_type(), 1)));
add("sort_indices_asc", bare_expr_type(bare_array_type(int_type(), 1)), bare_expr_type(bare_array_type(double_type(), 1)));
add("sort_indices_asc", bare_expr_type(bare_array_type(int_type(), 1)), bare_expr_type(vector_type()));
add("sort_indices_asc", bare_expr_type(bare_array_type(int_type(), 1)), bare_expr_type(row_vector_type()));
add("sort_indices_desc", bare_expr_type(bare_array_type(int_type(), 1)), bare_expr_type(bare_array_type(int_type(), 1)));
add("sort_indices_desc", bare_expr_type(bare_array_type(int_type(), 1)), bare_expr_type(bare_array_type(double_type(), 1)));
add("sort_indices_desc", bare_expr_type(bare_array_type(int_type(), 1)), bare_expr_type(vector_type()));
add("sort_indices_desc", bare_expr_type(bare_array_type(int_type(), 1)), bare_expr_type(row_vector_type()));
add("squared_distance", bare_expr_type(double_type()), bare_expr_type(double_type()), bare_expr_type(double_type()));
add("squared_distance", bare_expr_type(double_type()), bare_expr_type(vector_type()), bare_expr_type(vector_type()));
add("squared_distance", bare_expr_type(double_type()), bare_expr_type(row_vector_type()), bare_expr_type(row_vector_type()));
add("squared_distance", bare_expr_type(double_type()), bare_expr_type(vector_type()), bare_expr_type(row_vector_type()));
add("squared_distance", bare_expr_type(double_type()), bare_expr_type(row_vector_type()), bare_expr_type(vector_type()));
add_unary_vectorized("sqrt");
add_nullary("sqrt2");
add_unary_vectorized("square");
for (size_t i = 0; i < vector_types.size(); ++i)
{
  add("std_normal_log", bare_expr_type(double_type()), vector_types[i]);
  add("std_normal_lpdf", bare_expr_type(double_type()), vector_types[i]);
}
add_unary("step");
for (size_t i = 0; i < vector_types.size(); ++i) {
  for (size_t j = 0; j < vector_types.size(); ++j) {
    for (size_t k = 0; k < vector_types.size(); ++k) {
      for (size_t l = 0; l < vector_types.size(); ++l) {
        add("student_t_ccdf_log", bare_expr_type(double_type()), vector_types[i],
            vector_types[j], vector_types[k], vector_types[l]);
        add("student_t_cdf", bare_expr_type(double_type()), vector_types[i],
            vector_types[j], vector_types[k], vector_types[l]);
        add("student_t_cdf_log", bare_expr_type(double_type()), vector_types[i],
            vector_types[j], vector_types[k], vector_types[l]);
        add("student_t_log", bare_expr_type(double_type()), vector_types[i],
            vector_types[j], vector_types[k], vector_types[l]);
        add("student_t_lccdf", bare_expr_type(double_type()), vector_types[i],
            vector_types[j], vector_types[k], vector_types[l]);
        add("student_t_lcdf", bare_expr_type(double_type()), vector_types[i],
            vector_types[j], vector_types[k], vector_types[l]);
        add("student_t_lpdf", bare_expr_type(double_type()), vector_types[i],
            vector_types[j], vector_types[k], vector_types[l]);
      }
    }
  }
 }
for (const auto& t : all_vector_types) {
  for (const auto& u : all_vector_types) {
    for (const auto& v : all_vector_types) {
      add("student_t_rng", rng_return_type<double_type>(t, u, v), t, u, v);
    }
  }
 }
add("sub_col", bare_expr_type(vector_type()), bare_expr_type(matrix_type()), bare_expr_type(int_type()), bare_expr_type(int_type()), bare_expr_type(int_type()));
add("sub_row", bare_expr_type(row_vector_type()), bare_expr_type(matrix_type()), bare_expr_type(int_type()), bare_expr_type(int_type()), bare_expr_type(int_type()));
add("subtract", bare_expr_type(vector_type()), bare_expr_type(vector_type()), bare_expr_type(vector_type()));
add("subtract", bare_expr_type(row_vector_type()), bare_expr_type(row_vector_type()), bare_expr_type(row_vector_type()));
add("subtract", bare_expr_type(matrix_type()), bare_expr_type(matrix_type()), bare_expr_type(matrix_type()));
add("subtract", bare_expr_type(vector_type()), bare_expr_type(vector_type()), bare_expr_type(double_type()));
add("subtract", bare_expr_type(row_vector_type()), bare_expr_type(row_vector_type()), bare_expr_type(double_type()));
add("subtract", bare_expr_type(matrix_type()), bare_expr_type(matrix_type()), bare_expr_type(double_type()));
add("subtract", bare_expr_type(vector_type()), bare_expr_type(double_type()), bare_expr_type(vector_type()));
add("subtract", bare_expr_type(row_vector_type()), bare_expr_type(double_type()), bare_expr_type(row_vector_type()));
add("subtract", bare_expr_type(matrix_type()), bare_expr_type(double_type()), bare_expr_type(matrix_type()));
add("sum", bare_expr_type(int_type()), bare_expr_type(bare_array_type(int_type(), 1)));
add("sum", bare_expr_type(double_type()), bare_expr_type(bare_array_type(double_type(), 1)));
add("sum", bare_expr_type(double_type()), bare_expr_type(vector_type()));
add("sum", bare_expr_type(double_type()), bare_expr_type(row_vector_type()));
add("sum", bare_expr_type(double_type()), bare_expr_type(matrix_type()));
add("tail", bare_expr_type(row_vector_type()), bare_expr_type(row_vector_type()), bare_expr_type(int_type()));
add("tail", bare_expr_type(vector_type()), bare_expr_type(vector_type()), bare_expr_type(int_type()));
for (size_t i = 0; i < bare_types.size(); ++i) {
  add("tail", bare_expr_type(bare_array_type(bare_types[i], 1)),
      bare_expr_type(bare_array_type(bare_types[i], 1)), bare_expr_type(int_type()));
  add("tail", bare_expr_type(bare_array_type(bare_types[i], 2)),
      bare_expr_type(bare_array_type(bare_types[i], 2)), bare_expr_type(int_type()));
  add("tail", bare_expr_type(bare_array_type(bare_types[i], 3)),
      bare_expr_type(bare_array_type(bare_types[i], 3)), bare_expr_type(int_type()));
 }
add_unary_vectorized("tan");
add_unary_vectorized("tanh");
add_nullary("target");  // converted to "get_lp" in term_grammar semantics
add("tcrossprod", bare_expr_type(matrix_type()), bare_expr_type(matrix_type()));
add_unary_vectorized("tgamma");
add("to_array_1d", bare_expr_type(bare_array_type(double_type(), 1)), bare_expr_type(matrix_type()));
add("to_array_1d", bare_expr_type(bare_array_type(double_type(), 1)), bare_expr_type(vector_type()));
add("to_array_1d", bare_expr_type(bare_array_type(double_type(), 1)), bare_expr_type(row_vector_type()));
for (size_t i=1; i < 10; i++) {
  add("to_array_1d", bare_expr_type(bare_array_type(double_type(), 1)),
      bare_expr_type(bare_array_type(bare_array_type(double_type(), i))));
  add("to_array_1d", bare_expr_type(bare_array_type(int_type(), 1)), bare_expr_type(bare_array_type(bare_array_type(int_type(), i))));
 }
add("to_array_2d", bare_expr_type(bare_array_type(double_type(), 2)), bare_expr_type(matrix_type()));
add("to_matrix", bare_expr_type(matrix_type()), bare_expr_type(matrix_type()));
add("to_matrix", bare_expr_type(matrix_type()), bare_expr_type(matrix_type()), bare_expr_type(int_type()), bare_expr_type(int_type()));
add("to_matrix", bare_expr_type(matrix_type()), bare_expr_type(matrix_type()), bare_expr_type(int_type()), bare_expr_type(int_type()), bare_expr_type(int_type()));
add("to_matrix", bare_expr_type(matrix_type()), bare_expr_type(vector_type()));
add("to_matrix", bare_expr_type(matrix_type()), bare_expr_type(vector_type()), bare_expr_type(int_type()), bare_expr_type(int_type()));
add("to_matrix", bare_expr_type(matrix_type()), bare_expr_type(vector_type()), bare_expr_type(int_type()), bare_expr_type(int_type()), bare_expr_type(int_type()));
add("to_matrix", bare_expr_type(matrix_type()), bare_expr_type(row_vector_type()));
add("to_matrix", bare_expr_type(matrix_type()), bare_expr_type(row_vector_type()), bare_expr_type(int_type()), bare_expr_type(int_type()));
add("to_matrix", bare_expr_type(matrix_type()), bare_expr_type(row_vector_type()), bare_expr_type(int_type()), bare_expr_type(int_type()), bare_expr_type(int_type()));
add("to_matrix", bare_expr_type(matrix_type()), bare_expr_type(bare_array_type(double_type(), 1)), bare_expr_type(int_type()), bare_expr_type(int_type()));
add("to_matrix", bare_expr_type(matrix_type()), bare_expr_type(bare_array_type(double_type(), 1)), bare_expr_type(int_type()), bare_expr_type(int_type()), bare_expr_type(int_type()));
add("to_matrix", bare_expr_type(matrix_type()), bare_expr_type(bare_array_type(int_type(), 1)), bare_expr_type(int_type()), bare_expr_type(int_type()));
add("to_matrix", bare_expr_type(matrix_type()), bare_expr_type(bare_array_type(int_type(), 1)), bare_expr_type(int_type()), bare_expr_type(int_type()), bare_expr_type(int_type()));
add("to_matrix", bare_expr_type(matrix_type()), bare_expr_type(bare_array_type(double_type(), 2)));
add("to_matrix", bare_expr_type(matrix_type()), bare_expr_type(bare_array_type(int_type(), 2)));
add("to_row_vector", bare_expr_type(row_vector_type()), bare_expr_type(matrix_type()));
add("to_row_vector", bare_expr_type(row_vector_type()), bare_expr_type(vector_type()));
add("to_row_vector", bare_expr_type(row_vector_type()), bare_expr_type(row_vector_type()));
add("to_row_vector", bare_expr_type(row_vector_type()), bare_expr_type(bare_array_type(double_type(), 1)));
add("to_row_vector", bare_expr_type(row_vector_type()), bare_expr_type(bare_array_type(int_type(), 1)));
add("to_vector", bare_expr_type(vector_type()), bare_expr_type(matrix_type()));
add("to_vector", bare_expr_type(vector_type()), bare_expr_type(vector_type()));
add("to_vector", bare_expr_type(vector_type()), bare_expr_type(row_vector_type()));
add("to_vector", bare_expr_type(vector_type()), bare_expr_type(bare_array_type(double_type(), 1)));
add("to_vector", bare_expr_type(vector_type()), bare_expr_type(bare_array_type(int_type(), 1)));
add("trace", bare_expr_type(double_type()), bare_expr_type(matrix_type()));
add("trace_gen_quad_form", bare_expr_type(double_type()), bare_expr_type(matrix_type()), bare_expr_type(matrix_type()), bare_expr_type(matrix_type()));
add("trace_quad_form", bare_expr_type(double_type()), bare_expr_type(matrix_type()), bare_expr_type(vector_type()));
add("trace_quad_form", bare_expr_type(double_type()), bare_expr_type(matrix_type()), bare_expr_type(matrix_type()));
add("transpose", bare_expr_type(row_vector_type()), bare_expr_type(vector_type()));
add("transpose", bare_expr_type(vector_type()), bare_expr_type(row_vector_type()));
add("transpose", bare_expr_type(matrix_type()), bare_expr_type(matrix_type()));
add_unary_vectorized("trunc");
add_unary_vectorized("trigamma");
for (size_t i = 0; i < vector_types.size(); ++i) {
  for (size_t j = 0; j < vector_types.size(); ++j) {
    for (size_t k = 0; k < vector_types.size(); ++k) {
      add("uniform_ccdf_log", bare_expr_type(double_type()),
          vector_types[i], vector_types[j], vector_types[k]);
      add("uniform_cdf", bare_expr_type(double_type()),
          vector_types[i], vector_types[j], vector_types[k]);
      add("uniform_cdf_log", bare_expr_type(double_type()),
          vector_types[i], vector_types[j], vector_types[k]);
      add("uniform_log", bare_expr_type(double_type()),
          vector_types[i], vector_types[j], vector_types[k]);
      add("uniform_lccdf", bare_expr_type(double_type()),
          vector_types[i], vector_types[j], vector_types[k]);
      add("uniform_lcdf", bare_expr_type(double_type()),
          vector_types[i], vector_types[j], vector_types[k]);
      add("uniform_lpdf", bare_expr_type(double_type()),
          vector_types[i], vector_types[j], vector_types[k]);
    }
  }
 }
for (const auto& t : all_vector_types) {
  for (const auto& u : all_vector_types) {
    add("uniform_rng", rng_return_type<double_type>(t, u), t, u);
  }
 }
add("variance", bare_expr_type(double_type()), bare_expr_type(bare_array_type(double_type(), 1)));
add("variance", bare_expr_type(double_type()), bare_expr_type(vector_type()));
add("variance", bare_expr_type(double_type()), bare_expr_type(row_vector_type()));
add("variance", bare_expr_type(double_type()), bare_expr_type(matrix_type()));
for (size_t i = 0; i < vector_types.size(); ++i) {
  for (size_t j = 0; j < vector_types.size(); ++j) {
    for (size_t k = 0; k < vector_types.size(); ++k) {
      add("von_mises_log", bare_expr_type(double_type()),
          vector_types[i], vector_types[j], vector_types[k]);
      add("von_mises_lpdf", bare_expr_type(double_type()),
          vector_types[i], vector_types[j], vector_types[k]);
    }
  }
}
for (const auto& t : all_vector_types) {
  for (const auto& u : all_vector_types) {
    add("von_mises_rng", rng_return_type<double_type>(t, u), t, u);
  }
 }
for (size_t i = 0; i < vector_types.size(); ++i) {
  for (size_t j = 0; j < vector_types.size(); ++j) {
    for (size_t k = 0; k < vector_types.size(); ++k) {
      add("weibull_ccdf_log", bare_expr_type(double_type()),
          vector_types[i], vector_types[j], vector_types[k]);
      add("weibull_cdf", bare_expr_type(double_type()),
          vector_types[i], vector_types[j], vector_types[k]);
      add("weibull_cdf_log", bare_expr_type(double_type()),
          vector_types[i], vector_types[j], vector_types[k]);
      add("weibull_log", bare_expr_type(double_type()),
          vector_types[i], vector_types[j], vector_types[k]);
      add("weibull_lccdf", bare_expr_type(double_type()),
          vector_types[i], vector_types[j], vector_types[k]);
      add("weibull_lcdf", bare_expr_type(double_type()),
          vector_types[i], vector_types[j], vector_types[k]);
      add("weibull_lpdf", bare_expr_type(double_type()),
          vector_types[i], vector_types[j], vector_types[k]);
    }
  }
 }
for (const auto& t : all_vector_types) {
  for (const auto& u : all_vector_types) {
    add("weibull_rng", rng_return_type<double_type>(t, u), t, u);
  }
 }
for (size_t i = 0; i < vector_types.size(); ++i) {
  for (size_t j = 0; j < vector_types.size(); ++j) {
    for (size_t k = 0; k < vector_types.size(); ++k) {
      for (size_t l = 0; l < vector_types.size(); ++l) {
        for (size_t m = 0; m < vector_types.size(); ++m) {
          add("wiener_log", bare_expr_type(double_type()), vector_types[i],
              vector_types[j],vector_types[k], vector_types[l],
              vector_types[m]);
          add("wiener_lpdf", bare_expr_type(double_type()), vector_types[i],
              vector_types[j],vector_types[k], vector_types[l],
              vector_types[m]);
        }
      }
    }
  }
 }
add("wishart_log", bare_expr_type(double_type()), bare_expr_type(matrix_type()), bare_expr_type(double_type()), bare_expr_type(matrix_type()));
add("wishart_lpdf", bare_expr_type(double_type()), bare_expr_type(matrix_type()), bare_expr_type(double_type()), bare_expr_type(matrix_type()));
add("wishart_rng", bare_expr_type(matrix_type()), bare_expr_type(double_type()), bare_expr_type(matrix_type()));<|MERGE_RESOLUTION|>--- conflicted
+++ resolved
@@ -77,13 +77,9 @@
 for (const auto& t : all_vector_types) {
   add("bernoulli_rng", rng_return_type<int_type>(t), t);
  }
-<<<<<<< HEAD
-add("bernoulli_logit_rng", bare_expr_type(int_type()), bare_expr_type(double_type()));
-=======
 for (const auto& t : all_vector_types) {
   add("bernoulli_logit_rng", rng_return_type<int_type>(t), t);
  }
->>>>>>> 050fd4b6
 for (size_t i = 0; i < int_vector_types.size(); ++i)
   for (size_t j = 0; j < vector_types.size(); ++j) {
     add("bernoulli_logit_log", bare_expr_type(double_type()), int_vector_types[i], 
