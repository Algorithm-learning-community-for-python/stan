--- conflicted
+++ resolved
@@ -1,10 +1,6 @@
 #ifndef STAN_LANG_AST_NODE_EXPRESSION_HPP
 #define STAN_LANG_AST_NODE_EXPRESSION_HPP
 
-<<<<<<< HEAD
-=======
-#include <stan/lang/ast/expr_type.hpp>
->>>>>>> 310f6fa4
 #include <boost/variant/recursive_variant.hpp>
 #include <ostream>
 #include <string>
@@ -46,11 +42,7 @@
                              boost::recursive_wrapper<integrate_ode_control>,
                              boost::recursive_wrapper<algebra_solver>,
                              boost::recursive_wrapper<algebra_solver_control>,
-<<<<<<< HEAD
-=======
                              boost::recursive_wrapper<map_rect>,
-                             boost::recursive_wrapper<fun>,
->>>>>>> 310f6fa4
                              boost::recursive_wrapper<index_op>,
                              boost::recursive_wrapper<index_op_sliced>,
                              boost::recursive_wrapper<conditional_op>,
