#ifndef STAN_LANG_AST_FUN_RETURNS_TYPE_VIS_HPP
#define STAN_LANG_AST_FUN_RETURNS_TYPE_VIS_HPP

#include <stan/lang/ast/type/bare_expr_type.hpp>
#include <boost/variant/static_visitor.hpp>
#include <ostream>

namespace stan {
<<<<<<< HEAD
namespace lang {

struct nil;
struct assignment;
struct assgn;
struct compound_assignment;
struct sample;
struct increment_log_prob_statement;
struct expression;
struct statements;
struct for_statement;
struct for_array_statement;
struct for_matrix_statement;
struct conditional_statement;
struct while_statement;
struct break_continue_statement;
struct print_statement;
struct reject_statement;
struct no_op_statement;
struct return_statement;

/**
 * Visitor for reporting an error message if the statement is not
 * a return statement with a type specified at construction time.
 */
struct returns_type_vis : public boost::static_visitor<bool> {
  /**
   * Construct visitor expecting a return statement with an
   * expression of the specified type, writing error messages to
   * the specified stream.
   *
   * @param[in] return_type type of return expression
   * @param[in, out] error_msgs stream to which error messages are
   * written
   */
  returns_type_vis(const bare_expr_type& return_type, std::ostream& error_msgs);

  /**
   * Return true if the specified statement is a return statement
   * with an expression of the type specified at construction
   * time.
   *
   * @param[in] st statement
   * @return false
   */
  bool operator()(const nil& st) const;

  /**
   * Return true if the specified statement is a return statement
   * with an expression of the type specified at construction
   * time.
   *
   * @param[in] st statement
   * @return false
   */
  bool operator()(const assignment& st) const;

  /**
   * Return true if the specified statement is a return statement
   * with an expression of the type specified at construction
   * time.
   *
   * @param[in] st statement
   * @return false
   */
  bool operator()(const assgn& st) const;

  /**
   * Return true if the specified statement is a return statement
   * with an expression of the type specified at construction
   * time.
   *
   * @param[in] st statement
   * @return false
   */
  bool operator()(const compound_assignment& st) const;

  /**
   * Return true if the specified statement is a return statement
   * with an expression of the type specified at construction
   * time.
   *
   * @param[in] st statement
   * @return false
   */
  bool operator()(const sample& st) const;

  /**
   * Return true if the specified statement is a return statement
   * with an expression of the type specified at construction
   * time.
   *
   * @param[in] st statement
   * @return false
   */
  bool operator()(const increment_log_prob_statement& st) const;

  /**
   * Return true if the specified statement is a return statement
   * with an expression of the type specified at construction
   * time.
   *
   * @param[in] st statement
   * @return false
   */
  bool operator()(const expression& st) const;

  /**
   * Return true if the specified statement is a return statement
   * with an expression of the type specified at construction
   * time.
   *
   * @param[in] st statement
   * @return false
   */
  bool operator()(const statements& st) const;

  /**
   * Return true if the specified statement is a return statement
   * with an expression of the type specified at construction
   * time.
   *
   * @param[in] st statement
   * @return false
   */
  bool operator()(const for_statement& st) const;

  /**
   * Return true if the specified statement is a return statement
   * with an expression of the type specified at construction
   * time.
   *
   * @param[in] st statement
   * @return false
   */
  bool operator()(const for_array_statement& st) const;

  /**
   * Return true if the specified statement is a return statement
   * with an expression of the type specified at construction
   * time.
   *
   * @param[in] st statement
   * @return false
   */
  bool operator()(const for_matrix_statement& st) const;

  /**
   * Return true if the specified statement is a return statement
   * with an expression of the type specified at construction
   * time.
   *
   * @param[in] st statement
   * @return false
   */
  bool operator()(const conditional_statement& st) const;

  /**
   * Return true if the specified statement is a return statement
   * with an expression of the type specified at construction
   * time.
   *
   * @param[in] st statement
   * @return false
   */
  bool operator()(const while_statement& st) const;

  /**
   * Return true if the specified statement is a return statement
   * with an expression of the type specified at construction
   * time.
   *
   * @param[in] st statement
   * @return false
   */
  bool operator()(const break_continue_statement& st) const;

  /**
   * Return true if the specified statement is a return statement
   * with an expression of the type specified at construction
   * time.
   *
   * @param[in] st statement
   * @return false
   */
  bool operator()(const print_statement& st) const;

  /**
   * Return true if the specified statement is a return statement
   * with an expression of the type specified at construction
   * time.
   *
   * @param[in] st statement
   * @return false
   */
  bool operator()(const reject_statement& st) const;

  /**
   * Return true if the specified statement is a return statement
   * with an expression of the type specified at construction
   * time.
   *
   * @param[in] st statement
   * @return false
   */
  bool operator()(const no_op_statement& st) const;

  /**
   * Return true if the specified statement is a return statement
   * with an expression of the type specified at construction
   * time.
   *
   * @param[in] st statement
   * @return true if the specifieid return type returns an
   * expression of the type specified at construction time
   */
  bool operator()(const return_statement& st) const;

  /**
   * The type of the returned expression expected.
   */
  bare_expr_type return_type_;

  /**
   * Stream to which error messages are written.
   */
  std::ostream& error_msgs_;
};

}  // namespace lang
}  // namespace stan
=======
  namespace lang {

    struct nil;
    struct assgn;
    struct sample;
    struct increment_log_prob_statement;
    struct expression;
    struct statements;
    struct for_statement;
    struct for_array_statement;
    struct for_matrix_statement;
    struct conditional_statement;
    struct while_statement;
    struct break_continue_statement;
    struct print_statement;
    struct reject_statement;
    struct no_op_statement;
    struct return_statement;

    /**
     * Visitor for reporting an error message if the statement is not
     * a return statement with a type specified at construction time.
     */
    struct returns_type_vis : public boost::static_visitor<bool> {
      /**
       * Construct visitor expecting a return statement with an
       * expression of the specified type, writing error messages to
       * the specified stream.
       *
       * @param[in] return_type type of return expression
       * @param[in, out] error_msgs stream to which error messages are
       * written 
       */
      returns_type_vis(const expr_type& return_type, std::ostream& error_msgs);

      /**
       * Return true if the specified statement is a return statement
       * with an expression of the type specified at construction
       * time.
       *
       * @param[in] st statement
       * @return false
       */
      bool operator()(const nil& st) const;

      /**
       * Return true if the specified statement is a return statement
       * with an expression of the type specified at construction
       * time.
       *
       * @param[in] st statement
       * @return false
       */
      bool operator()(const assgn& st) const;

      /**
       * Return true if the specified statement is a return statement
       * with an expression of the type specified at construction
       * time.
       *
       * @param[in] st statement
       * @return false
       */
      bool operator()(const sample& st) const;

      /**
       * Return true if the specified statement is a return statement
       * with an expression of the type specified at construction
       * time.
       *
       * @param[in] st statement
       * @return false
       */
      bool operator()(const increment_log_prob_statement& st) const;

      /**
       * Return true if the specified statement is a return statement
       * with an expression of the type specified at construction
       * time.
       *
       * @param[in] st statement
       * @return false
       */
      bool operator()(const expression& st) const;

      /**
       * Return true if the specified statement is a return statement
       * with an expression of the type specified at construction
       * time.
       *
       * @param[in] st statement
       * @return false
       */
      bool operator()(const statements& st) const;

      /**
       * Return true if the specified statement is a return statement
       * with an expression of the type specified at construction
       * time.
       *
       * @param[in] st statement
       * @return false
       */
      bool operator()(const for_statement& st) const;

      /**
       * Return true if the specified statement is a return statement
       * with an expression of the type specified at construction
       * time.
       *
       * @param[in] st statement
       * @return false
       */
      bool operator()(const for_array_statement& st) const;

      /**
       * Return true if the specified statement is a return statement
       * with an expression of the type specified at construction
       * time.
       *
       * @param[in] st statement
       * @return false
       */
      bool operator()(const for_matrix_statement& st) const;

      /**
       * Return true if the specified statement is a return statement
       * with an expression of the type specified at construction
       * time.
       *
       * @param[in] st statement
       * @return false
       */
      bool operator()(const conditional_statement& st) const;

      /**
       * Return true if the specified statement is a return statement
       * with an expression of the type specified at construction
       * time.
       *
       * @param[in] st statement
       * @return false
       */
      bool operator()(const while_statement& st) const;

      /**
       * Return true if the specified statement is a return statement
       * with an expression of the type specified at construction
       * time.
       *
       * @param[in] st statement
       * @return false
       */
      bool operator()(const break_continue_statement& st) const;

      /**
       * Return true if the specified statement is a return statement
       * with an expression of the type specified at construction
       * time.
       *
       * @param[in] st statement
       * @return false
       */
      bool operator()(const print_statement& st) const;

      /**
       * Return true if the specified statement is a return statement
       * with an expression of the type specified at construction
       * time.
       *
       * @param[in] st statement
       * @return false
       */
      bool operator()(const reject_statement& st) const;

      /**
       * Return true if the specified statement is a return statement
       * with an expression of the type specified at construction
       * time.
       *
       * @param[in] st statement
       * @return false
       */
      bool operator()(const no_op_statement& st) const;

      /**
       * Return true if the specified statement is a return statement
       * with an expression of the type specified at construction
       * time.
       *
       * @param[in] st statement
       * @return true if the specifieid return type returns an
       * expression of the type specified at construction time
       */
      bool operator()(const return_statement& st) const;

      /**
       * The type of the returned expression expected.
       */
      expr_type return_type_;

      /**
       * Stream to which error messages are written.
       */
      std::ostream& error_msgs_;
    };

  }
}
>>>>>>> bf248025
#endif<|MERGE_RESOLUTION|>--- conflicted
+++ resolved
@@ -6,239 +6,6 @@
 #include <ostream>
 
 namespace stan {
-<<<<<<< HEAD
-namespace lang {
-
-struct nil;
-struct assignment;
-struct assgn;
-struct compound_assignment;
-struct sample;
-struct increment_log_prob_statement;
-struct expression;
-struct statements;
-struct for_statement;
-struct for_array_statement;
-struct for_matrix_statement;
-struct conditional_statement;
-struct while_statement;
-struct break_continue_statement;
-struct print_statement;
-struct reject_statement;
-struct no_op_statement;
-struct return_statement;
-
-/**
- * Visitor for reporting an error message if the statement is not
- * a return statement with a type specified at construction time.
- */
-struct returns_type_vis : public boost::static_visitor<bool> {
-  /**
-   * Construct visitor expecting a return statement with an
-   * expression of the specified type, writing error messages to
-   * the specified stream.
-   *
-   * @param[in] return_type type of return expression
-   * @param[in, out] error_msgs stream to which error messages are
-   * written
-   */
-  returns_type_vis(const bare_expr_type& return_type, std::ostream& error_msgs);
-
-  /**
-   * Return true if the specified statement is a return statement
-   * with an expression of the type specified at construction
-   * time.
-   *
-   * @param[in] st statement
-   * @return false
-   */
-  bool operator()(const nil& st) const;
-
-  /**
-   * Return true if the specified statement is a return statement
-   * with an expression of the type specified at construction
-   * time.
-   *
-   * @param[in] st statement
-   * @return false
-   */
-  bool operator()(const assignment& st) const;
-
-  /**
-   * Return true if the specified statement is a return statement
-   * with an expression of the type specified at construction
-   * time.
-   *
-   * @param[in] st statement
-   * @return false
-   */
-  bool operator()(const assgn& st) const;
-
-  /**
-   * Return true if the specified statement is a return statement
-   * with an expression of the type specified at construction
-   * time.
-   *
-   * @param[in] st statement
-   * @return false
-   */
-  bool operator()(const compound_assignment& st) const;
-
-  /**
-   * Return true if the specified statement is a return statement
-   * with an expression of the type specified at construction
-   * time.
-   *
-   * @param[in] st statement
-   * @return false
-   */
-  bool operator()(const sample& st) const;
-
-  /**
-   * Return true if the specified statement is a return statement
-   * with an expression of the type specified at construction
-   * time.
-   *
-   * @param[in] st statement
-   * @return false
-   */
-  bool operator()(const increment_log_prob_statement& st) const;
-
-  /**
-   * Return true if the specified statement is a return statement
-   * with an expression of the type specified at construction
-   * time.
-   *
-   * @param[in] st statement
-   * @return false
-   */
-  bool operator()(const expression& st) const;
-
-  /**
-   * Return true if the specified statement is a return statement
-   * with an expression of the type specified at construction
-   * time.
-   *
-   * @param[in] st statement
-   * @return false
-   */
-  bool operator()(const statements& st) const;
-
-  /**
-   * Return true if the specified statement is a return statement
-   * with an expression of the type specified at construction
-   * time.
-   *
-   * @param[in] st statement
-   * @return false
-   */
-  bool operator()(const for_statement& st) const;
-
-  /**
-   * Return true if the specified statement is a return statement
-   * with an expression of the type specified at construction
-   * time.
-   *
-   * @param[in] st statement
-   * @return false
-   */
-  bool operator()(const for_array_statement& st) const;
-
-  /**
-   * Return true if the specified statement is a return statement
-   * with an expression of the type specified at construction
-   * time.
-   *
-   * @param[in] st statement
-   * @return false
-   */
-  bool operator()(const for_matrix_statement& st) const;
-
-  /**
-   * Return true if the specified statement is a return statement
-   * with an expression of the type specified at construction
-   * time.
-   *
-   * @param[in] st statement
-   * @return false
-   */
-  bool operator()(const conditional_statement& st) const;
-
-  /**
-   * Return true if the specified statement is a return statement
-   * with an expression of the type specified at construction
-   * time.
-   *
-   * @param[in] st statement
-   * @return false
-   */
-  bool operator()(const while_statement& st) const;
-
-  /**
-   * Return true if the specified statement is a return statement
-   * with an expression of the type specified at construction
-   * time.
-   *
-   * @param[in] st statement
-   * @return false
-   */
-  bool operator()(const break_continue_statement& st) const;
-
-  /**
-   * Return true if the specified statement is a return statement
-   * with an expression of the type specified at construction
-   * time.
-   *
-   * @param[in] st statement
-   * @return false
-   */
-  bool operator()(const print_statement& st) const;
-
-  /**
-   * Return true if the specified statement is a return statement
-   * with an expression of the type specified at construction
-   * time.
-   *
-   * @param[in] st statement
-   * @return false
-   */
-  bool operator()(const reject_statement& st) const;
-
-  /**
-   * Return true if the specified statement is a return statement
-   * with an expression of the type specified at construction
-   * time.
-   *
-   * @param[in] st statement
-   * @return false
-   */
-  bool operator()(const no_op_statement& st) const;
-
-  /**
-   * Return true if the specified statement is a return statement
-   * with an expression of the type specified at construction
-   * time.
-   *
-   * @param[in] st statement
-   * @return true if the specifieid return type returns an
-   * expression of the type specified at construction time
-   */
-  bool operator()(const return_statement& st) const;
-
-  /**
-   * The type of the returned expression expected.
-   */
-  bare_expr_type return_type_;
-
-  /**
-   * Stream to which error messages are written.
-   */
-  std::ostream& error_msgs_;
-};
-
-}  // namespace lang
-}  // namespace stan
-=======
   namespace lang {
 
     struct nil;
@@ -272,7 +39,7 @@
        * @param[in, out] error_msgs stream to which error messages are
        * written 
        */
-      returns_type_vis(const expr_type& return_type, std::ostream& error_msgs);
+      returns_type_vis(const bare_expr_type& return_type, std::ostream& error_msgs);
 
       /**
        * Return true if the specified statement is a return statement
@@ -438,7 +205,7 @@
       /**
        * The type of the returned expression expected.
        */
-      expr_type return_type_;
+      bare_expr_type return_type_;
 
       /**
        * Stream to which error messages are written.
@@ -448,5 +215,4 @@
 
   }
 }
->>>>>>> bf248025
 #endif