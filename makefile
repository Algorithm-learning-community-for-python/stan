--- conflicted
+++ resolved
@@ -171,20 +171,13 @@
   -include $(addsuffix .d,$(subst runtest/,,$(MAKECMDGOALS)))
 endif
 
-<<<<<<< HEAD
-ifneq (,$(filter-out runtest_no_fail/%,$(filter-out clean%,$(MAKECMDGOALS))))
-  -include $(addsuffix .d,$(subst $(EXE),,$(MAKECMDGOALS)))
-endif
-
 ifneq (,$(filter runtest_no_fail/%,$(MAKECMDGOALS)))
   -include $(addsuffix .d,$(subst runtest_no_fail/,,$(MAKECMDGOALS)))
 endif
 
-=======
 all: build docs
 build: libstan.a stanc
 docs: manual doxygen
->>>>>>> 8a07750b
 
 ##
 # Clean up.
